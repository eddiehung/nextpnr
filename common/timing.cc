/*
 *  nextpnr -- Next Generation Place and Route
 *
 *  Copyright (C) 2018  David Shah <david@symbioticeda.com>
 *
 *  Permission to use, copy, modify, and/or distribute this software for any
 *  purpose with or without fee is hereby granted, provided that the above
 *  copyright notice and this permission notice appear in all copies.
 *
 *  THE SOFTWARE IS PROVIDED "AS IS" AND THE AUTHOR DISCLAIMS ALL WARRANTIES
 *  WITH REGARD TO THIS SOFTWARE INCLUDING ALL IMPLIED WARRANTIES OF
 *  MERCHANTABILITY AND FITNESS. IN NO EVENT SHALL THE AUTHOR BE LIABLE FOR
 *  ANY SPECIAL, DIRECT, INDIRECT, OR CONSEQUENTIAL DAMAGES OR ANY DAMAGES
 *  WHATSOEVER RESULTING FROM LOSS OF USE, DATA OR PROFITS, WHETHER IN AN
 *  ACTION OF CONTRACT, NEGLIGENCE OR OTHER TORTIOUS ACTION, ARISING OUT OF
 *  OR IN CONNECTION WITH THE USE OR PERFORMANCE OF THIS SOFTWARE.
 *
 */

#include "timing.h"
#include <algorithm>
#include <unordered_map>
#include <utility>
#include "log.h"
#include "util.h"

NEXTPNR_NAMESPACE_BEGIN

typedef std::unordered_map<const PortInfo *, delay_t> UpdateMap;
typedef std::list<const PortRef *> PortRefList;

static delay_t follow_net(Context *ctx, NetInfo *net, int path_length, delay_t slack, UpdateMap *updates,
                          delay_t &min_slack, PortRefList *current_path, PortRefList *crit_path);

// Follow a path, returning budget to annotate
static delay_t follow_user_port(Context *ctx, PortRef &user, int path_length, delay_t slack, UpdateMap *updates,
                                delay_t &min_slack, PortRefList *current_path, PortRefList *crit_path)
{
    delay_t value;
    if (ctx->getPortClock(user.cell, user.port) != IdString()) {
        // At the end of a timing path (arguably, should check setup time
        // here too)
        value = slack / path_length;
        if (slack < min_slack) {
            min_slack = slack;
            if (crit_path)
                *crit_path = *current_path;
        }
    } else {
        // Default to the path ending here, if no further paths found
        value = slack / path_length;
        // Follow outputs of the user
        for (auto port : user.cell->ports) {
            if (port.second.type == PORT_OUT) {
                delay_t comb_delay;
                // Look up delay through this path
                bool is_path = ctx->getCellDelay(user.cell, user.port, port.first, comb_delay);
                if (is_path) {
                    NetInfo *net = port.second.net;
                    if (net) {
                        delay_t path_budget = follow_net(ctx, net, path_length, slack - comb_delay, updates, min_slack,
                                                         current_path, crit_path);
                        value = std::min(value, path_budget);
                    }
                }
            }
        }
    }

    if (updates) {
        auto ret = updates->emplace(&user.cell->ports.at(user.port), value);
        if (!ret.second)
            ret.first->second = std::min(value, ret.first->second);
    }
    return value;
}

static delay_t follow_net(Context *ctx, NetInfo *net, int path_length, delay_t slack, UpdateMap *updates,
                          delay_t &min_slack, PortRefList *current_path, PortRefList *crit_path)
{
    delay_t net_budget = slack / (path_length + 1);
    for (unsigned i = 0; i < net->users.size(); ++i) {
        auto &usr = net->users[i];
        if (crit_path)
            current_path->push_back(&usr);
        // If budget override is less than existing budget, then do not increment path length
        int pl = path_length + 1;
        auto budget = ctx->getBudgetOverride(net, i, net_budget);
        if (budget < net_budget) {
            net_budget = budget;
            pl = std::max(1, path_length);
        }
        net_budget = std::min(net_budget,
                              follow_user_port(ctx, usr, pl, slack - ctx->getNetinfoRouteDelay(net, i),
                                               updates, min_slack, current_path, crit_path));
        if (crit_path)
            current_path->pop_back();
    }
    return net_budget;
}

static delay_t compute_min_slack(Context *ctx, UpdateMap *updates, PortRefList *crit_path)
{
    delay_t default_slack = delay_t(1.0e12 / ctx->target_freq);
    delay_t min_slack = default_slack;

    PortRefList current_path;

    // Go through all clocked drivers and distribute the available path
    //   slack evenly into the budget of every sink on the path ---
    //   record this value into the UpdateMap
    for (auto &cell : ctx->cells) {
        for (auto port : cell.second->ports) {
            if (port.second.type == PORT_OUT) {
                IdString clock_domain = ctx->getPortClock(cell.second.get(), port.first);
                if (clock_domain != IdString()) {
                    delay_t slack = default_slack; // TODO: clock constraints
                    delay_t clkToQ;
                    if (ctx->getCellDelay(cell.second.get(), clock_domain, port.first, clkToQ))
                        slack -= clkToQ;
                    if (port.second.net)
                        follow_net(ctx, port.second.net, 0, slack, updates, min_slack, &current_path, crit_path);
                }
            }
        }
    }

    return min_slack;
}

void assign_budget(Context *ctx)
{
    log_break();
    log_info("Annotating ports with timing budgets\n");
    // Clear delays to a very high value first
    delay_t default_slack = delay_t(1.0e12 / ctx->target_freq);
    for (auto &net : ctx->nets) {
        for (auto &usr : net.second->users) {
            usr.budget = default_slack;
        }
    }

    UpdateMap updates;
    delay_t min_slack = compute_min_slack(ctx, &updates, nullptr);

    // If user has not specified a frequency, adjust the target frequency dynamically
    // TODO(eddieh): Tune these factors
    if (!ctx->user_freq) {
        if (min_slack < 0)
            ctx->target_freq = 1e12 / (default_slack - 0.95 * min_slack);
        else
            ctx->target_freq = 1e12 / (default_slack - 1.2 * min_slack);
        if (ctx->verbose)
            log_info("minimum slack for this assign = %d, target Fmax for next update = %.2f MHz\n", min_slack,
                     ctx->target_freq / 1e6);
    }

    // Update the budgets
    for (auto &net : ctx->nets) {
        for (size_t i = 0; i < net.second->users.size(); ++i) {
            auto &user = net.second->users[i];
            auto pi = &user.cell->ports.at(user.port);
            auto it = updates.find(pi);
            if (it == updates.end())
                continue;
            auto budget = ctx->getNetinfoRouteDelay(net.second.get(), i) - it->second;
            user.budget = ctx->getBudgetOverride(net.second.get(), i, budget);

            // Post-update check
            if (ctx->user_freq && user.budget < 0)
                log_warning("port %s.%s, connected to net '%s', has negative "
                            "timing budget of %fns\n",
                            user.cell->name.c_str(ctx), user.port.c_str(ctx), net.first.c_str(ctx),
                            ctx->getDelayNS(user.budget));
            if (ctx->verbose)
                log_info("port %s.%s, connected to net '%s', has "
                         "timing budget of %fns\n",
                         user.cell->name.c_str(ctx), user.port.c_str(ctx), net.first.c_str(ctx),
                         ctx->getDelayNS(user.budget));
        }
    }

    log_info("Checksum: 0x%08x\n", ctx->checksum());
}

void update_budget(Context *ctx)
{
<<<<<<< HEAD
    delays_t delays;
    updates_t updates;

    // Compute the delay for every pin on every net
    for (auto &n : ctx->nets) {
        auto net = n.second.get();

        int driver_x, driver_y;
        bool driver_gb;
        CellInfo *driver_cell = net->driver.cell;
        if (!driver_cell)
            continue;
        if (driver_cell->bel == BelId())
            continue;
        ctx->estimatePosition(driver_cell->bel, driver_x, driver_y, driver_gb);
        WireId drv_wire = ctx->getBelPinWire(driver_cell->bel, ctx->portPinFromId(net->driver.port));
        if (driver_gb)
            continue;
        for (auto& load : net->users) {
            if (load.cell == nullptr)
                continue;
            CellInfo *load_cell = load.cell;
            if (load_cell->bel == BelId())
                continue;
            WireId user_wire = ctx->getBelPinWire(load_cell->bel, ctx->portPinFromId(load.port));
            delay_t raw_wl = delay_fn(ctx, drv_wire, user_wire);
            delays.emplace(&load_cell->ports.at(load.port), raw_wl);
        }
    }

    // Go through all clocked drivers and distribute the available path slack evenly into every budget
    for (auto &cell : ctx->cells) {
        for (auto& port : cell.second->ports) {
            if (port.second.type == PORT_OUT) {
                IdString clock_domain = ctx->getPortClock(cell.second.get(), port.first);
                if (clock_domain != IdString()) {
                    if (port.second.net)
                        follow_net_update(ctx, port.second.net, 0, delay_t(1.0e12 / ctx->target_freq) - get_or_default(delays, &port.second, 0.), delays, updates);
                }
            }
        }
    }
=======
    UpdateMap updates;
    delay_t min_slack = compute_min_slack(ctx, &updates, nullptr);
>>>>>>> 56d551d4

    // Update the budgets
    for (auto &net : ctx->nets) {
        for (size_t i = 0; i < net.second->users.size(); ++i) {
            auto &user = net.second->users[i];
            auto pi = &user.cell->ports.at(user.port);
            auto budget = ctx->getNetinfoRouteDelay(net.second.get(), i);
            auto it = updates.find(pi);
            if (it != updates.end())
                budget -= it->second;
            user.budget = ctx->getBudgetOverride(net.second.get(), i, budget);

            // Post-update check
            if (ctx->verbose) {
                if (ctx->user_freq && user.budget < 0)
                    log_warning("port %s.%s, connected to net '%s', has negative "
                                "timing budget of %fns\n",
                                user.cell->name.c_str(ctx), user.port.c_str(ctx), net.first.c_str(ctx),
                                ctx->getDelayNS(user.budget));
                else
                    log_info("port %s.%s, connected to net '%s', has "
                             "timing budget of %fns\n",
                             user.cell->name.c_str(ctx), user.port.c_str(ctx), net.first.c_str(ctx),
                             ctx->getDelayNS(user.budget));
            }
        }
    }

    // If user has not specified a frequency, adjust the frequency dynamically:
    if (!ctx->user_freq) {
        delay_t default_slack = delay_t(1.0e12 / ctx->target_freq);
        ctx->target_freq = 1e12 / (default_slack - min_slack);
        if (ctx->verbose)
            log_info("minimum slack for this update = %d, target Fmax for next update = %.2f MHz\n", min_slack,
                     ctx->target_freq / 1e6);
    }
}

void compute_fmax(Context *ctx, bool print_fmax, bool print_path)
{
    delay_t default_slack = delay_t(1.0e12 / ctx->target_freq);
    PortRefList crit_path;
    delay_t min_slack = compute_min_slack(ctx, nullptr, &crit_path);
    if (print_path) {
        delay_t total = 0;
        log_break();
        log_info("Critical path report:\n");
        log_info("curr total\n");
        auto &front = crit_path.front();
        auto &front_port = front->cell->ports.at(front->port);
        auto &front_driver = front_port.net->driver;
        auto last_port = ctx->getPortClock(front_driver.cell, front_driver.port);
        for (auto sink : crit_path) {
            auto sink_cell = sink->cell;
            auto &port = sink_cell->ports.at(sink->port);
            auto net = port.net;
            unsigned i = 0;
            for (auto &usr : net->users)
                if (&usr == sink) break;
                else ++i;
            auto &driver = net->driver;
            auto driver_cell = driver.cell;
            delay_t comb_delay;
            ctx->getCellDelay(sink_cell, last_port, driver.port, comb_delay);
            total += comb_delay;
            log_info("%4d %4d  Source %s.%s\n", comb_delay, total, driver_cell->name.c_str(ctx),
                     driver.port.c_str(ctx));
            delay_t net_delay = ctx->getNetinfoRouteDelay(net, i);
            total += net_delay;
            auto driver_loc = ctx->getBelLocation(driver_cell->bel);
            auto sink_loc = ctx->getBelLocation(sink_cell->bel);
            log_info("%4d %4d    Net %s budget %d (%d,%d) -> (%d,%d)\n", net_delay, total, net->name.c_str(ctx),
                     sink->budget, driver_loc.x, driver_loc.y, sink_loc.x, sink_loc.y);
            log_info("                Sink %s.%s\n", sink_cell->name.c_str(ctx), sink->port.c_str(ctx));
            last_port = sink->port;
        }
        log_break();
    }
    if (print_fmax)
        log_info("estimated Fmax = %.2f MHz\n", 1e6 / (default_slack - min_slack));
}

NEXTPNR_NAMESPACE_END<|MERGE_RESOLUTION|>--- conflicted
+++ resolved
@@ -185,53 +185,8 @@
 
 void update_budget(Context *ctx)
 {
-<<<<<<< HEAD
-    delays_t delays;
-    updates_t updates;
-
-    // Compute the delay for every pin on every net
-    for (auto &n : ctx->nets) {
-        auto net = n.second.get();
-
-        int driver_x, driver_y;
-        bool driver_gb;
-        CellInfo *driver_cell = net->driver.cell;
-        if (!driver_cell)
-            continue;
-        if (driver_cell->bel == BelId())
-            continue;
-        ctx->estimatePosition(driver_cell->bel, driver_x, driver_y, driver_gb);
-        WireId drv_wire = ctx->getBelPinWire(driver_cell->bel, ctx->portPinFromId(net->driver.port));
-        if (driver_gb)
-            continue;
-        for (auto& load : net->users) {
-            if (load.cell == nullptr)
-                continue;
-            CellInfo *load_cell = load.cell;
-            if (load_cell->bel == BelId())
-                continue;
-            WireId user_wire = ctx->getBelPinWire(load_cell->bel, ctx->portPinFromId(load.port));
-            delay_t raw_wl = delay_fn(ctx, drv_wire, user_wire);
-            delays.emplace(&load_cell->ports.at(load.port), raw_wl);
-        }
-    }
-
-    // Go through all clocked drivers and distribute the available path slack evenly into every budget
-    for (auto &cell : ctx->cells) {
-        for (auto& port : cell.second->ports) {
-            if (port.second.type == PORT_OUT) {
-                IdString clock_domain = ctx->getPortClock(cell.second.get(), port.first);
-                if (clock_domain != IdString()) {
-                    if (port.second.net)
-                        follow_net_update(ctx, port.second.net, 0, delay_t(1.0e12 / ctx->target_freq) - get_or_default(delays, &port.second, 0.), delays, updates);
-                }
-            }
-        }
-    }
-=======
     UpdateMap updates;
     delay_t min_slack = compute_min_slack(ctx, &updates, nullptr);
->>>>>>> 56d551d4
 
     // Update the budgets
     for (auto &net : ctx->nets) {
