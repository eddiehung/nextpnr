--- conflicted
+++ resolved
@@ -53,7 +53,6 @@
     ctx->idstring_idx_to_str->push_back(&insert_rc.first->first);
 }
 
-<<<<<<< HEAD
 TimingConstrObjectId BaseCtx::timingWildcardObject()
 {
     TimingConstrObjectId id;
@@ -153,7 +152,8 @@
         constrsFrom.erase(std::find(toConstrs.first, toConstrs.second, std::make_pair(toObj, constr)));
     }
     constraints.erase(constrName);
-=======
+}
+
 const char *BaseCtx::nameOfBel(BelId bel) const
 {
     const Context *ctx = getCtx();
@@ -176,7 +176,6 @@
 {
     const Context *ctx = getCtx();
     return ctx->getGroupName(group).c_str(ctx);
->>>>>>> 3b2b15dc
 }
 
 WireId Context::getNetinfoSourceWire(const NetInfo *net_info) const
