/*
 *  nextpnr -- Next Generation Place and Route
 *
 *  Copyright (C) 2018  Clifford Wolf <clifford@clifford.at>
 *
 *  Permission to use, copy, modify, and/or distribute this software for any
 *  purpose with or without fee is hereby granted, provided that the above
 *  copyright notice and this permission notice appear in all copies.
 *
 *  THE SOFTWARE IS PROVIDED "AS IS" AND THE AUTHOR DISCLAIMS ALL WARRANTIES
 *  WITH REGARD TO THIS SOFTWARE INCLUDING ALL IMPLIED WARRANTIES OF
 *  MERCHANTABILITY AND FITNESS. IN NO EVENT SHALL THE AUTHOR BE LIABLE FOR
 *  ANY SPECIAL, DIRECT, INDIRECT, OR CONSEQUENTIAL DAMAGES OR ANY DAMAGES
 *  WHATSOEVER RESULTING FROM LOSS OF USE, DATA OR PROFITS, WHETHER IN AN
 *  ACTION OF CONTRACT, NEGLIGENCE OR OTHER TORTIOUS ACTION, ARISING OUT OF
 *  OR IN CONNECTION WITH THE USE OR PERFORMANCE OF THIS SOFTWARE.
 *
 */

#include <cmath>
#include <queue>

#include "log.h"
#include "route.h"

namespace {

USING_NEXTPNR_NAMESPACE

struct hash_id_wire
{
    std::size_t operator()(const std::pair<IdString, WireId> &arg) const
            noexcept
    {
        std::size_t seed = std::hash<IdString>()(arg.first);
        seed ^= std::hash<WireId>()(arg.second) + 0x9e3779b9 + (seed << 6) +
                (seed >> 2);
        return seed;
    }
};

struct hash_id_pip
{
    std::size_t operator()(const std::pair<IdString, PipId> &arg) const noexcept
    {
        std::size_t seed = std::hash<IdString>()(arg.first);
        seed ^= std::hash<PipId>()(arg.second) + 0x9e3779b9 + (seed << 6) +
                (seed >> 2);
        return seed;
    }
};

struct QueuedWire
{
    WireId wire;
    PipId pip;

    delay_t delay = 0, togo = 0;
    int randtag = 0;

    struct Greater
    {
        bool operator()(const QueuedWire &lhs, const QueuedWire &rhs) const
                noexcept
        {
            delay_t l = lhs.delay + lhs.togo, r = rhs.delay + rhs.togo;
            return l == r ? lhs.randtag > rhs.randtag : l > r;
        }
    };
};

struct RipupScoreboard
{
    std::unordered_map<std::pair<IdString, WireId>, int, hash_id_wire>
            wireScores;
    std::unordered_map<std::pair<IdString, PipId>, int, hash_id_pip> pipScores;
};

void ripup_net(Context *ctx, IdString net_name)
{
    auto net_info = ctx->nets.at(net_name);

    for (auto &it : net_info->wires) {
        if (it.second != PipId())
            ctx->unbindPip(it.second);
        ctx->unbindWire(it.first);
    }

    net_info->wires.clear();
}

struct Router
{
    Context *ctx;
    RipupScoreboard scores;
    IdString net_name;

    bool ripup;
    delay_t ripup_penalty;

    std::unordered_set<IdString> rippedNets;
    std::unordered_map<WireId, QueuedWire> visited;
    int visitCnt = 0, revisitCnt = 0, overtimeRevisitCnt = 0;
    bool routedOkay = false;
    delay_t maxDelay = 0.0;
    WireId failedDest;

    void route(const std::unordered_map<WireId, delay_t> &src_wires,
               WireId dst_wire)
    {
        std::priority_queue<QueuedWire, std::vector<QueuedWire>,
                            QueuedWire::Greater>
                queue;

        visited.clear();

        for (auto &it : src_wires) {
            QueuedWire qw;
            qw.wire = it.first;
            qw.pip = PipId();
            qw.delay = it.second;
            qw.togo = ctx->estimateDelay(qw.wire, dst_wire);
            qw.randtag = ctx->rng();

            queue.push(qw);
            visited[qw.wire] = qw;
        }

        int thisVisitCnt = 0;
        int thisVisitCntLimit = 0;

        while (!queue.empty() && (thisVisitCntLimit == 0 || thisVisitCnt < thisVisitCntLimit)) {
            QueuedWire qw = queue.top();
            queue.pop();

            if (thisVisitCntLimit == 0 && visited.count(dst_wire))
                thisVisitCntLimit = (thisVisitCnt*3)/2;

            for (auto pip : ctx->getPipsDownhill(qw.wire)) {
                delay_t next_delay =
                        qw.delay + ctx->getPipDelay(pip).avgDelay();
                WireId next_wire = ctx->getPipDstWire(pip);
                bool foundRipupNet = false;
                thisVisitCnt++;

                if (!ctx->checkWireAvail(next_wire)) {
                    if (!ripup)
                        continue;
                    IdString ripupWireNet = ctx->getWireNet(next_wire, true);
                    if (ripupWireNet == net_name || ripupWireNet == IdString())
                        continue;
                    auto it = scores.wireScores.find(
                            std::make_pair(ripupWireNet, next_wire));
                    if (it != scores.wireScores.end())
                        next_delay += it->second * ripup_penalty;
                    foundRipupNet = true;
                }

                if (!ctx->checkPipAvail(pip)) {
                    if (!ripup)
                        continue;
                    IdString ripupPipNet = ctx->getPipNet(pip, true);
                    if (ripupPipNet == net_name || ripupPipNet == IdString())
                        continue;
                    auto it = scores.pipScores.find(
                            std::make_pair(ripupPipNet, pip));
                    if (it != scores.pipScores.end())
                        next_delay += it->second * ripup_penalty;
                    foundRipupNet = true;
                }

                if (foundRipupNet)
                    next_delay += ripup_penalty;

                assert(next_delay >= 0);

                if (visited.count(next_wire)) {
                    if (visited.at(next_wire).delay <=
                        next_delay + ctx->getDelayEpsilon())
                        continue;
#if 0 // FIXME
                    if (ctx->debug)
                        log("Found better route to %s. Old vs new delay "
                            "estimate: %.3f %.3f\n",
                            ctx->getWireName(next_wire).c_str(),
                            ctx->getDelayNS(visited.at(next_wire).delay),
                            ctx->getDelayNS(next_delay));
#endif
                    if (thisVisitCntLimit == 0)
                        revisitCnt++;
                    else
                        overtimeRevisitCnt++;
                }

                QueuedWire next_qw;
                next_qw.wire = next_wire;
                next_qw.pip = pip;
                next_qw.delay = next_delay;
                next_qw.togo = ctx->estimateDelay(next_wire, dst_wire);
                qw.randtag = ctx->rng();

                visited[next_qw.wire] = next_qw;
                queue.push(next_qw);
            }
        }

        visitCnt += thisVisitCnt;
    }

    Router(Context *ctx, RipupScoreboard &scores, WireId src_wire,
           WireId dst_wire, bool ripup = false, delay_t ripup_penalty = 0)
            : ctx(ctx), scores(scores), ripup(ripup),
              ripup_penalty(ripup_penalty)
    {
        std::unordered_map<WireId, delay_t> src_wires;
        src_wires[src_wire] = 0;
        route(src_wires, dst_wire);
        routedOkay = visited.count(dst_wire);

        if (ctx->debug) {
            log("Route (from destination to source):\n");

            WireId cursor = dst_wire;

            while (1) {
                log("  %8.3f %s\n", ctx->getDelayNS(visited[cursor].delay),
                    ctx->getWireName(cursor).c_str(ctx));

                if (cursor == src_wire)
                    break;

                cursor = ctx->getPipSrcWire(visited[cursor].pip);
            }
        }
    }

    Router(Context *ctx, RipupScoreboard &scores, IdString net_name,
           bool ripup = false, delay_t ripup_penalty = 0)
            : ctx(ctx), scores(scores), net_name(net_name), ripup(ripup),
              ripup_penalty(ripup_penalty)
    {
        auto net_info = ctx->nets.at(net_name);

        if (ctx->debug)
            log("Routing net %s.\n", net_name.c_str(ctx));

        if (ctx->debug)
            log("  Source: %s.%s.\n", net_info->driver.cell->name.c_str(ctx),
                net_info->driver.port.c_str(ctx));

        auto src_bel = net_info->driver.cell->bel;

        if (src_bel == BelId())
            log_error("Source cell %s (%s) is not mapped to a bel.\n",
                      net_info->driver.cell->name.c_str(ctx),
                      net_info->driver.cell->type.c_str(ctx));

        if (ctx->debug)
            log("    Source bel: %s\n", ctx->getBelName(src_bel).c_str(ctx));

        IdString driver_port = net_info->driver.port;

        auto driver_port_it = net_info->driver.cell->pins.find(driver_port);
        if (driver_port_it != net_info->driver.cell->pins.end())
            driver_port = driver_port_it->second;

        auto src_wire =
                ctx->getWireBelPin(src_bel, ctx->portPinFromId(driver_port));

        if (src_wire == WireId())
            log_error("No wire found for port %s (pin %s) on source cell %s "
                      "(bel %s).\n",
                      net_info->driver.port.c_str(ctx), driver_port.c_str(ctx),
                      net_info->driver.cell->name.c_str(ctx),
                      ctx->getBelName(src_bel).c_str(ctx));

        if (ctx->debug)
            log("    Source wire: %s\n", ctx->getWireName(src_wire).c_str(ctx));

        std::unordered_map<WireId, delay_t> src_wires;
        src_wires[src_wire] = 0;
        net_info->wires[src_wire] = PipId();
        ctx->bindWire(src_wire, net_name);

        std::vector<PortRef> users_array = net_info->users;
        ctx->shuffle(users_array);

        for (auto &user_it : users_array) {
            if (ctx->debug)
                log("  Route to: %s.%s.\n", user_it.cell->name.c_str(ctx),
                    user_it.port.c_str(ctx));

            auto dst_bel = user_it.cell->bel;

            if (dst_bel == BelId())
                log_error("Destination cell %s (%s) is not mapped to a bel.\n",
                          user_it.cell->name.c_str(ctx),
                          user_it.cell->type.c_str(ctx));

            if (ctx->debug)
                log("    Destination bel: %s\n",
                    ctx->getBelName(dst_bel).c_str(ctx));

            IdString user_port = user_it.port;

            auto user_port_it = user_it.cell->pins.find(user_port);

            if (user_port_it != user_it.cell->pins.end())
                user_port = user_port_it->second;

            auto dst_wire =
                    ctx->getWireBelPin(dst_bel, ctx->portPinFromId(user_port));

            if (dst_wire == WireId())
                log_error("No wire found for port %s (pin %s) on destination "
                          "cell %s (bel %s).\n",
                          user_it.port.c_str(ctx), user_port.c_str(ctx),
                          user_it.cell->name.c_str(ctx),
                          ctx->getBelName(dst_bel).c_str(ctx));

            if (ctx->debug) {
                log("    Destination wire: %s\n",
                    ctx->getWireName(dst_wire).c_str(ctx));
                log("    Path delay estimate: %.2f\n",
                    float(ctx->estimateDelay(src_wire, dst_wire)));
            }

            route(src_wires, dst_wire);

            if (visited.count(dst_wire) == 0) {
                if (ctx->debug)
                    log("Failed to route %s -> %s.\n",
                        ctx->getWireName(src_wire).c_str(ctx),
                        ctx->getWireName(dst_wire).c_str(ctx));
                else if (ripup)
                    log_info("Failed to route %s -> %s.\n",
                             ctx->getWireName(src_wire).c_str(ctx),
                             ctx->getWireName(dst_wire).c_str(ctx));
                ripup_net(ctx, net_name);
                failedDest = dst_wire;
                return;
            }

            if (ctx->debug)
                log("    Final path delay: %.3f\n",
                    ctx->getDelayNS(visited[dst_wire].delay));
            maxDelay = fmaxf(maxDelay, visited[dst_wire].delay);

            if (ctx->debug)
                log("    Route (from destination to source):\n");

            WireId cursor = dst_wire;

            while (1) {
                if (ctx->debug)
                    log("    %8.3f %s\n",
                        ctx->getDelayNS(visited[cursor].delay),
                        ctx->getWireName(cursor).c_str(ctx));

                if (src_wires.count(cursor))
                    break;

                IdString conflicting_wire_net = ctx->getWireNet(cursor, true);
                IdString conflicting_pip_net =
                        ctx->getPipNet(visited[cursor].pip, true);

                if (conflicting_wire_net != IdString()) {
                    assert(ripup);
                    assert(conflicting_wire_net != net_name);
                    ripup_net(ctx, conflicting_wire_net);
                    rippedNets.insert(conflicting_wire_net);
                    scores.wireScores[std::make_pair(net_name, cursor)]++;
                    scores.wireScores[std::make_pair(conflicting_wire_net,
                                                     cursor)]++;
                }

                if (conflicting_pip_net != IdString()) {
                    assert(ripup);
                    assert(conflicting_pip_net != net_name);
                    if (conflicting_wire_net != conflicting_pip_net) {
                        ripup_net(ctx, conflicting_pip_net);
                        rippedNets.insert(conflicting_pip_net);
                    }
                    scores.pipScores[std::make_pair(net_name,
                                                    visited[cursor].pip)]++;
                    scores.pipScores[std::make_pair(conflicting_pip_net,
                                                    visited[cursor].pip)]++;
                }

                net_info->wires[cursor] = visited[cursor].pip;
                ctx->bindWire(cursor, net_name);
                ctx->bindPip(visited[cursor].pip, net_name);

                src_wires[cursor] = visited[cursor].delay;
                cursor = ctx->getPipSrcWire(visited[cursor].pip);
            }
        }

        routedOkay = true;
    }
};

} // namespace

NEXTPNR_NAMESPACE_BEGIN

bool route_design(Context *ctx)
{
    try {
        delay_t ripup_penalty = ctx->getRipupDelayPenalty();
        RipupScoreboard scores;

        log_break();
        log_info("Routing..\n");

        std::unordered_set<IdString> netsQueue;

        for (auto &net_it : ctx->nets) {
            auto net_name = net_it.first;
            auto net_info = net_it.second;

            if (net_info->driver.cell == nullptr)
                continue;

            if (!net_info->wires.empty())
                continue;

            netsQueue.insert(net_name);
        }

        if (netsQueue.empty()) {
            log_info("found no unrouted nets. no routing necessary.\n");
            return true;
        }

        log_info("found %d unrouted nets. starting routing procedure.\n",
                 int(netsQueue.size()));

        delay_t estimatedTotalDelay = 0.0;
        int estimatedTotalDelayCnt = 0;

        for (auto net_name : netsQueue) {
            auto net_info = ctx->nets.at(net_name);

            auto src_bel = net_info->driver.cell->bel;

            if (src_bel == BelId())
                continue;

            IdString driver_port = net_info->driver.port;

            auto driver_port_it = net_info->driver.cell->pins.find(driver_port);
            if (driver_port_it != net_info->driver.cell->pins.end())
                driver_port = driver_port_it->second;

            auto src_wire = ctx->getWireBelPin(src_bel,
                                               ctx->portPinFromId(driver_port));

            if (src_wire == WireId())
                continue;

            for (auto &user_it : net_info->users) {
                auto dst_bel = user_it.cell->bel;

                if (dst_bel == BelId())
                    continue;

                IdString user_port = user_it.port;

<<<<<<< HEAD
    while (!netsQueue.empty()) {
        if (iterCnt == 200) {
            log_warning("giving up after %d iterations.\n", iterCnt);
            log_info("Checksum: 0x%08x\n", ctx->checksum());
            return false;
        }

        iterCnt++;
        if (ctx->verbose)
            log_info("-- %d --\n", iterCnt);

        int visitCnt = 0, revisitCnt = 0, overtimeRevisitCnt = 0, netCnt = 0;
=======
                auto user_port_it = user_it.cell->pins.find(user_port);
>>>>>>> c33a039a

                if (user_port_it != user_it.cell->pins.end())
                    user_port = user_port_it->second;

                auto dst_wire = ctx->getWireBelPin(
                        dst_bel, ctx->portPinFromId(user_port));

                if (dst_wire == WireId())
                    continue;

                estimatedTotalDelay += ctx->estimateDelay(src_wire, dst_wire);
                estimatedTotalDelayCnt++;
            }
        }

        log_info("estimated total wire delay: %.2f (avg %.2f)\n",
                 float(estimatedTotalDelay),
                 float(estimatedTotalDelay) / estimatedTotalDelayCnt);

<<<<<<< HEAD
            netCnt++;
            visitCnt += router.visitCnt;
            revisitCnt += router.revisitCnt;
            overtimeRevisitCnt += router.overtimeRevisitCnt;
=======
        int iterCnt = 0;
>>>>>>> c33a039a

        while (!netsQueue.empty()) {
            if (iterCnt == 200) {
                log_warning("giving up after %d iterations.\n", iterCnt);
                log_info("Checksum: 0x%08x\n", ctx->checksum());
                return false;
            }

            iterCnt++;
            if (ctx->verbose)
                log_info("-- %d --\n", iterCnt);

            int visitCnt = 0, revisitCnt = 0, netCnt = 0;

<<<<<<< HEAD
        if (ctx->verbose)
            log_info("  visited %d PIPs (%.2f%% revisits, %.2f%% overtime revisits).\n",
                     visitCnt, (100.0 * revisitCnt) / visitCnt, (100.0 * overtimeRevisitCnt) / visitCnt);
=======
            std::unordered_set<IdString> ripupQueue;
>>>>>>> c33a039a

            if (ctx->verbose || iterCnt == 1)
                log_info("routing queue contains %d nets.\n",
                         int(netsQueue.size()));

<<<<<<< HEAD
            visitCnt = 0;
            revisitCnt = 0;
            overtimeRevisitCnt = 0;
            netCnt = 0;
            int ripCnt = 0;
=======
            bool printNets = ctx->verbose && (netsQueue.size() < 10);
>>>>>>> c33a039a

            std::vector<IdString> netsArray(netsQueue.begin(), netsQueue.end());
            ctx->sorted_shuffle(netsArray);
            netsQueue.clear();

            for (auto net_name : netsArray) {
                if (printNets)
                    log_info("  routing net %s. (%d users)\n",
                             net_name.c_str(ctx),
                             int(ctx->nets.at(net_name)->users.size()));

                Router router(ctx, scores, net_name, false);

                netCnt++;
                visitCnt += router.visitCnt;
                revisitCnt += router.revisitCnt;
                overtimeRevisitCnt += router.overtimeRevisitCnt;

                if (!router.routedOkay) {
                    if (printNets)
                        log_info(
                                "    failed to route to %s.\n",
                                ctx->getWireName(router.failedDest).c_str(ctx));
                    ripupQueue.insert(net_name);
                }

                if ((ctx->verbose || iterCnt == 1) && !printNets &&
                    (netCnt % 100 == 0))
                    log_info("  processed %d nets. (%d routed, %d failed)\n",
                             netCnt, netCnt - int(ripupQueue.size()),
                             int(ripupQueue.size()));
            }

            int normalRouteCnt = netCnt - int(ripupQueue.size());

            if ((ctx->verbose || iterCnt == 1) && (netCnt % 100 != 0))
                log_info("  processed %d nets. (%d routed, %d failed)\n",
                         netCnt, normalRouteCnt, int(ripupQueue.size()));

            if (ctx->verbose)
                log_info("  visited %d PIPs (%.2f%% revisits, %.2f%% overtime revisits).\n",
                         visitCnt, (100.0 * revisitCnt) / visitCnt, (100.0 * overtimeRevisitCnt) / visitCnt);

            if (!ripupQueue.empty()) {
                if (ctx->verbose || iterCnt == 1)
                    log_info("failed to route %d nets. re-routing in ripup "
                             "mode.\n",
                             int(ripupQueue.size()));

                printNets = ctx->verbose && (ripupQueue.size() < 10);

                visitCnt = 0;
                revisitCnt = 0;
                netCnt = 0;
                int ripCnt = 0;

                std::vector<IdString> ripupArray(ripupQueue.begin(),
                                                 ripupQueue.end());
                ctx->sorted_shuffle(ripupArray);

                for (auto net_name : ripupArray) {
                    if (printNets)
                        log_info("  routing net %s. (%d users)\n",
                                 net_name.c_str(ctx),
                                 int(ctx->nets.at(net_name)->users.size()));

                    Router router(ctx, scores, net_name, true, ripup_penalty);

                    netCnt++;
                    visitCnt += router.visitCnt;
                    revisitCnt += router.revisitCnt;

                    if (!router.routedOkay)
                        log_error("Net %s is impossible to route.\n",
                                  net_name.c_str(ctx));

                    for (auto it : router.rippedNets)
                        netsQueue.insert(it);

                    if (printNets) {
                        if (router.rippedNets.size() < 10) {
                            log_info("    ripped up %d other nets:\n",
                                     int(router.rippedNets.size()));
                            for (auto n : router.rippedNets)
                                log_info("      %s (%d users)\n", n.c_str(ctx),
                                         int(ctx->nets.at(n)->users.size()));
                        } else {
                            log_info("    ripped up %d other nets.\n",
                                     int(router.rippedNets.size()));
                        }
                    }

                    ripCnt += router.rippedNets.size();

                    if ((ctx->verbose || iterCnt == 1) && !printNets &&
                        (netCnt % 100 == 0))
                        log_info("  routed %d nets, ripped %d nets.\n", netCnt,
                                 ripCnt);
                }

                if ((ctx->verbose || iterCnt == 1) && (netCnt % 100 != 0))
                    log_info("  routed %d nets, ripped %d nets.\n", netCnt,
                             ripCnt);

                if (ctx->verbose)
                    log_info("  routing pass visited %d PIPs (%.2f%% "
                             "revisits).\n",
                             visitCnt, (100.0 * revisitCnt) / visitCnt);

                if (ctx->verbose && !netsQueue.empty())
                    log_info("  ripped up %d previously routed nets. continue "
                             "routing.\n",
                             int(netsQueue.size()));
            }

            if (!ctx->verbose)
                log_info(
                        "iteration %d: routed %d nets without ripup, routed %d "
                        "nets with ripup.\n",
                        iterCnt, normalRouteCnt, int(ripupQueue.size()));

            if (iterCnt == 8 || iterCnt == 16 || iterCnt == 32 ||
                iterCnt == 64 || iterCnt == 128)
                ripup_penalty += ctx->getRipupDelayPenalty();
        }

        log_info("routing complete after %d iterations.\n", iterCnt);
        log_info("Checksum: 0x%08x\n", ctx->checksum());
        return true;
    } catch (log_execution_error_exception) {
        return false;
    }
}

bool get_actual_route_delay(Context *ctx, WireId src_wire, WireId dst_wire,
                            delay_t &delay)
{
    RipupScoreboard scores;
    Router router(ctx, scores, src_wire, dst_wire);
    if (router.routedOkay)
        delay = router.visited.at(dst_wire).delay;
    return router.routedOkay;
}

NEXTPNR_NAMESPACE_END<|MERGE_RESOLUTION|>--- conflicted
+++ resolved
@@ -467,22 +467,7 @@
 
                 IdString user_port = user_it.port;
 
-<<<<<<< HEAD
-    while (!netsQueue.empty()) {
-        if (iterCnt == 200) {
-            log_warning("giving up after %d iterations.\n", iterCnt);
-            log_info("Checksum: 0x%08x\n", ctx->checksum());
-            return false;
-        }
-
-        iterCnt++;
-        if (ctx->verbose)
-            log_info("-- %d --\n", iterCnt);
-
-        int visitCnt = 0, revisitCnt = 0, overtimeRevisitCnt = 0, netCnt = 0;
-=======
                 auto user_port_it = user_it.cell->pins.find(user_port);
->>>>>>> c33a039a
 
                 if (user_port_it != user_it.cell->pins.end())
                     user_port = user_port_it->second;
@@ -502,14 +487,7 @@
                  float(estimatedTotalDelay),
                  float(estimatedTotalDelay) / estimatedTotalDelayCnt);
 
-<<<<<<< HEAD
-            netCnt++;
-            visitCnt += router.visitCnt;
-            revisitCnt += router.revisitCnt;
-            overtimeRevisitCnt += router.overtimeRevisitCnt;
-=======
         int iterCnt = 0;
->>>>>>> c33a039a
 
         while (!netsQueue.empty()) {
             if (iterCnt == 200) {
@@ -522,29 +500,15 @@
             if (ctx->verbose)
                 log_info("-- %d --\n", iterCnt);
 
-            int visitCnt = 0, revisitCnt = 0, netCnt = 0;
-
-<<<<<<< HEAD
-        if (ctx->verbose)
-            log_info("  visited %d PIPs (%.2f%% revisits, %.2f%% overtime revisits).\n",
-                     visitCnt, (100.0 * revisitCnt) / visitCnt, (100.0 * overtimeRevisitCnt) / visitCnt);
-=======
+            int visitCnt = 0, revisitCnt = 0, overtimeRevisitCnt = 0, netCnt = 0;
+
             std::unordered_set<IdString> ripupQueue;
->>>>>>> c33a039a
 
             if (ctx->verbose || iterCnt == 1)
                 log_info("routing queue contains %d nets.\n",
                          int(netsQueue.size()));
 
-<<<<<<< HEAD
-            visitCnt = 0;
-            revisitCnt = 0;
-            overtimeRevisitCnt = 0;
-            netCnt = 0;
-            int ripCnt = 0;
-=======
             bool printNets = ctx->verbose && (netsQueue.size() < 10);
->>>>>>> c33a039a
 
             std::vector<IdString> netsArray(netsQueue.begin(), netsQueue.end());
             ctx->sorted_shuffle(netsArray);
@@ -598,6 +562,7 @@
 
                 visitCnt = 0;
                 revisitCnt = 0;
+                overtimeRevisitCnt = 0;
                 netCnt = 0;
                 int ripCnt = 0;
 
@@ -616,6 +581,7 @@
                     netCnt++;
                     visitCnt += router.visitCnt;
                     revisitCnt += router.revisitCnt;
+                    overtimeRevisitCnt += router.overtimeRevisitCnt;
 
                     if (!router.routedOkay)
                         log_error("Net %s is impossible to route.\n",
@@ -650,9 +616,8 @@
                              ripCnt);
 
                 if (ctx->verbose)
-                    log_info("  routing pass visited %d PIPs (%.2f%% "
-                             "revisits).\n",
-                             visitCnt, (100.0 * revisitCnt) / visitCnt);
+                    log_info("  visited %d PIPs (%.2f%% revisits, %.2f%% overtime revisits).\n",
+                             visitCnt, (100.0 * revisitCnt) / visitCnt, (100.0 * overtimeRevisitCnt) / visitCnt);
 
                 if (ctx->verbose && !netsQueue.empty())
                     log_info("  ripped up %d previously routed nets. continue "
