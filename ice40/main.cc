--- conflicted
+++ resolved
@@ -61,77 +61,6 @@
     specific.add_options()("hx8k", "set device type to iCE40HX8K");
     specific.add_options()("up5k", "set device type to iCE40UP5K");
 #endif
-<<<<<<< HEAD
-        options.add_options()("freq", po::value<double>(), "set target frequency for design in MHz");
-        options.add_options()("no-tmdriv", "disable timing-driven placement");
-        options.add_options()("package", po::value<std::string>(), "set device package");
-        options.add_options()("save", po::value<std::string>(), "project file to write");
-        options.add_options()("load", po::value<std::string>(), "project file to read");
-        options.add_options()("vpr_place", "use VPR placer");
-
-        po::variables_map vm;
-        try {
-            po::parsed_options parsed = po::command_line_parser(argc, argv).options(options).positional(pos).run();
-
-            po::store(parsed, vm);
-
-            po::notify(vm);
-        } catch (std::exception &e) {
-            std::cout << e.what() << "\n";
-            return 1;
-        }
-
-        conflicting_options(vm, "read", "json");
-#ifndef ICE40_HX1K_ONLY
-        if ((vm.count("lp384") + vm.count("lp1k") + vm.count("lp8k") + vm.count("hx1k") + vm.count("hx8k") +
-             vm.count("up5k")) > 1)
-            log_error("Only one device type can be set\n");
-#endif
-        if (vm.count("help") || argc == 1) {
-        help:
-            std::cout << boost::filesystem::basename(argv[0])
-                      << " -- Next Generation Place and Route (git "
-                         "sha1 " GIT_COMMIT_HASH_STR ")\n";
-            std::cout << "\n";
-            std::cout << options << "\n";
-            return argc != 1;
-        }
-
-        if (vm.count("version")) {
-            std::cout << boost::filesystem::basename(argv[0])
-                      << " -- Next Generation Place and Route (git "
-                         "sha1 " GIT_COMMIT_HASH_STR ")\n";
-            return 1;
-        }
-
-        if (vm.count("load")) {
-            try {
-                pt::ptree root;
-                std::string filename = vm["load"].as<std::string>();
-                pt::read_json(filename, root);
-                log_info("Loading project %s...\n", filename.c_str());
-                log_break();
-
-                bool isLoadingGui = vm.count("gui") > 0;
-                std::string ascOutput;
-                if (vm.count("asc"))
-                    ascOutput = vm["asc"].as<std::string>();
-                vm.clear();
-
-                int version = root.get<int>("project.version");
-                if (version != 1)
-                    log_error("Wrong project format version.\n");
-
-                std::string arch_name = root.get<std::string>("project.arch.name");
-                if (arch_name != "ice40")
-                    log_error("Unsuported project architecture.\n");
-
-                std::string arch_type = root.get<std::string>("project.arch.type");
-                vm.insert(std::make_pair(arch_type, po::variable_value()));
-
-                std::string arch_package = root.get<std::string>("project.arch.package");
-                vm.insert(std::make_pair("package", po::variable_value(arch_package, false)));
-=======
     specific.add_options()("package", po::value<std::string>(), "set device package");
     specific.add_options()("pcf", po::value<std::string>(), "PCF constraints file to ingest");
     specific.add_options()("asc", po::value<std::string>(), "asc bitstream file to write");
@@ -146,7 +75,6 @@
          vm.count("up5k")) > 1)
         log_error("Only one device type can be set\n");
 }
->>>>>>> b53a4862
 
 void Ice40CommandHandler::customAfterLoad(Context *ctx)
 {
@@ -221,30 +149,8 @@
     }
 #endif
 
-<<<<<<< HEAD
-            if (!ctx->pack() && !ctx->force)
-                log_error("Packing design failed.\n");
-            assign_budget(ctx.get());
-            ctx->check();
-            print_utilisation(ctx.get());
-            if (!vm.count("pack-only")) {
-                if (vm.count("vpr_place")) {
-                    if (!ctx->place_vpr() && !ctx->force)
-                        log_error("Placing design failed.\n");
-                }
-                else {
-                    if (!ctx->place() && !ctx->force)
-                        log_error("Placing design failed.\n");
-                }
-                ctx->check();
-                if (!ctx->route() && !ctx->force)
-                    log_error("Routing design failed.\n");
-            }
-        }
-=======
     if (vm.count("package"))
         chipArgs.package = vm["package"].as<std::string>();
->>>>>>> b53a4862
 
     return std::unique_ptr<Context>(new Context(chipArgs));
 }
