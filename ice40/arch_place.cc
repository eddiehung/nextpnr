--- conflicted
+++ resolved
@@ -95,16 +95,9 @@
     if (cell->type == id_icestorm_lc) {
         NPNR_ASSERT(getBelType(bel) == TYPE_ICESTORM_LC);
 
-<<<<<<< HEAD
-        static std::vector<const CellInfo *> bel_cells;
-        bel_cells.clear();
-
-        for (auto bel_other : getBelsAtSameTile(bel)) {
-=======
         std::vector<const CellInfo *> bel_cells;
         Loc bel_loc = getBelLocation(bel);
         for (auto bel_other : getBelsByTile(bel_loc.x, bel_loc.y)) {
->>>>>>> 56d551d4
             IdString cell_other = getBoundBelCell(bel_other);
             if (cell_other != IdString() && bel_other != bel) {
                 const CellInfo *ci_other = cells.at(cell_other).get();
