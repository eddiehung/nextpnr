/*
 *  nextpnr -- Next Generation Place and Route
 *
 *  Copyright (C) 2018  Clifford Wolf <clifford@symbioticeda.com>
 *  Copyright (C) 2018  Serge Bazanski <q3k@symbioticeda.com>
 *
 *  Permission to use, copy, modify, and/or distribute this software for any
 *  purpose with or without fee is hereby granted, provided that the above
 *  copyright notice and this permission notice appear in all copies.
 *
 *  THE SOFTWARE IS PROVIDED "AS IS" AND THE AUTHOR DISCLAIMS ALL WARRANTIES
 *  WITH REGARD TO THIS SOFTWARE INCLUDING ALL IMPLIED WARRANTIES OF
 *  MERCHANTABILITY AND FITNESS. IN NO EVENT SHALL THE AUTHOR BE LIABLE FOR
 *  ANY SPECIAL, DIRECT, INDIRECT, OR CONSEQUENTIAL DAMAGES OR ANY DAMAGES
 *  WHATSOEVER RESULTING FROM LOSS OF USE, DATA OR PROFITS, WHETHER IN AN
 *  ACTION OF CONTRACT, NEGLIGENCE OR OTHER TORTIOUS ACTION, ARISING OUT OF
 *  OR IN CONNECTION WITH THE USE OR PERFORMANCE OF THIS SOFTWARE.
 *
 */

#include <algorithm>
#include <cmath>
#include "cells.h"
#include "gfx.h"
#include "log.h"
#include "nextpnr.h"
#include "placer1.h"
#include "router1.h"
#include "util.h"
<<<<<<< HEAD
#include "placer_vpr.h"

NEXTPNR_NAMESPACE_BEGIN

// -----------------------------------------------------------------------

IdString Arch::belTypeToId(BelType type) const
{
    if (type == TYPE_ICESTORM_LC)
        return id("ICESTORM_LC");
    if (type == TYPE_ICESTORM_RAM)
        return id("ICESTORM_RAM");
    if (type == TYPE_SB_IO)
        return id("SB_IO");
    if (type == TYPE_SB_GB)
        return id("SB_GB");
    if (type == TYPE_ICESTORM_PLL)
        return id("ICESTORM_PLL");
    if (type == TYPE_SB_WARMBOOT)
        return id("SB_WARMBOOT");
    if (type == TYPE_ICESTORM_DSP)
        return id("ICESTORM_DSP");
    if (type == TYPE_ICESTORM_HFOSC)
        return id("ICESTORM_HFOSC");
    if (type == TYPE_ICESTORM_LFOSC)
        return id("ICESTORM_LFOSC");
    if (type == TYPE_SB_I2C)
        return id("SB_I2C");
    if (type == TYPE_SB_SPI)
        return id("SB_SPI");
    if (type == TYPE_IO_I3C)
        return id("IO_I3C");
    if (type == TYPE_SB_LEDDA_IP)
        return id("SB_LEDDA_IP");
    if (type == TYPE_SB_RGBA_DRV)
        return id("SB_RGBA_DRV");
    if (type == TYPE_ICESTORM_SPRAM)
        return id("ICESTORM_SPRAM");
    return IdString();
}
=======
>>>>>>> b53a4862

NEXTPNR_NAMESPACE_BEGIN

// -----------------------------------------------------------------------

void IdString::initialize_arch(const BaseCtx *ctx)
{
#define X(t) initialize_add(ctx, #t, ID_##t);
#include "constids.inc"
#undef X
}

// -----------------------------------------------------------------------

static const ChipInfoPOD *get_chip_info(const RelPtr<ChipInfoPOD> *ptr) { return ptr->get(); }

#if defined(_MSC_VER)
void load_chipdb();
#endif

Arch::Arch(ArchArgs args) : args(args)
{
#if defined(_MSC_VER)
    load_chipdb();
#endif

#ifdef ICE40_HX1K_ONLY
    if (args.type == ArchArgs::HX1K) {
        fast_part = true;
        chip_info = get_chip_info(reinterpret_cast<const RelPtr<ChipInfoPOD> *>(chipdb_blob_1k));
    } else {
        log_error("Unsupported iCE40 chip type.\n");
    }
#else
    if (args.type == ArchArgs::LP384) {
        fast_part = false;
        chip_info = get_chip_info(reinterpret_cast<const RelPtr<ChipInfoPOD> *>(chipdb_blob_384));
    } else if (args.type == ArchArgs::LP1K || args.type == ArchArgs::HX1K) {
        fast_part = args.type == ArchArgs::HX1K;
        chip_info = get_chip_info(reinterpret_cast<const RelPtr<ChipInfoPOD> *>(chipdb_blob_1k));
    } else if (args.type == ArchArgs::UP5K) {
        fast_part = false;
        chip_info = get_chip_info(reinterpret_cast<const RelPtr<ChipInfoPOD> *>(chipdb_blob_5k));
    } else if (args.type == ArchArgs::LP8K || args.type == ArchArgs::HX8K) {
        fast_part = args.type == ArchArgs::HX8K;
        chip_info = get_chip_info(reinterpret_cast<const RelPtr<ChipInfoPOD> *>(chipdb_blob_8k));
    } else {
        log_error("Unsupported iCE40 chip type.\n");
    }
#endif

    package_info = nullptr;
    for (int i = 0; i < chip_info->num_packages; i++) {
        if (chip_info->packages_data[i].name.get() == args.package) {
            package_info = &(chip_info->packages_data[i]);
            break;
        }
    }
    if (package_info == nullptr)
        log_error("Unsupported package '%s'.\n", args.package.c_str());

    bel_carry.resize(chip_info->num_bels);
    bel_to_cell.resize(chip_info->num_bels);
    wire_to_net.resize(chip_info->num_wires);
    pip_to_net.resize(chip_info->num_pips);
    switches_locked.resize(chip_info->num_switches);
}

// -----------------------------------------------------------------------

std::string Arch::getChipName() const
{
#ifdef ICE40_HX1K_ONLY
    if (args.type == ArchArgs::HX1K) {
        return "Lattice LP1K";
    } else {
        log_error("Unsupported iCE40 chip type.\n");
    }
#else
    if (args.type == ArchArgs::LP384) {
        return "Lattice LP384";
    } else if (args.type == ArchArgs::LP1K) {
        return "Lattice LP1K";
    } else if (args.type == ArchArgs::HX1K) {
        return "Lattice HX1K";
    } else if (args.type == ArchArgs::UP5K) {
        return "Lattice UP5K";
    } else if (args.type == ArchArgs::LP8K) {
        return "Lattice LP8K";
    } else if (args.type == ArchArgs::HX8K) {
        return "Lattice HX8K";
    } else {
        log_error("Unknown chip\n");
    }
#endif
}

// -----------------------------------------------------------------------

IdString Arch::archArgsToId(ArchArgs args) const
{
    if (args.type == ArchArgs::LP384)
        return id("lp384");
    if (args.type == ArchArgs::LP1K)
        return id("lp1k");
    if (args.type == ArchArgs::HX1K)
        return id("hx1k");
    if (args.type == ArchArgs::UP5K)
        return id("up5k");
    if (args.type == ArchArgs::LP8K)
        return id("lp8k");
    if (args.type == ArchArgs::HX8K)
        return id("hx8k");
    return IdString();
}

// -----------------------------------------------------------------------

BelId Arch::getBelByName(IdString name) const
{
    BelId ret;

    if (bel_by_name.empty()) {
        for (int i = 0; i < chip_info->num_bels; i++)
            bel_by_name[id(chip_info->bel_data[i].name.get())] = i;
    }

    auto it = bel_by_name.find(name);
    if (it != bel_by_name.end())
        ret.index = it->second;

    return ret;
}

BelId Arch::getBelByLocation(Loc loc) const
{
    BelId bel;

    if (bel_by_loc.empty()) {
        for (int i = 0; i < chip_info->num_bels; i++) {
            BelId b;
            b.index = i;
            bel_by_loc[getBelLocation(b)] = i;
        }
    }

    auto it = bel_by_loc.find(loc);
    if (it != bel_by_loc.end())
        bel.index = it->second;

    return bel;
}

BelRange Arch::getBelsByTile(int x, int y) const
{
    // In iCE40 chipdb bels at the same tile are consecutive and dense z ordinates
    // are used
    BelRange br;

    br.b.cursor = Arch::getBelByLocation(Loc(x, y, 0)).index;
    br.e.cursor = br.b.cursor;

    if (br.e.cursor != -1) {
        while (br.e.cursor < chip_info->num_bels && chip_info->bel_data[br.e.cursor].x == x &&
               chip_info->bel_data[br.e.cursor].y == y)
            br.e.cursor++;
    }

    return br;
}

PortType Arch::getBelPinType(BelId bel, IdString pin) const
{
    NPNR_ASSERT(bel != BelId());

    int num_bel_wires = chip_info->bel_data[bel.index].num_bel_wires;
    const BelWirePOD *bel_wires = chip_info->bel_data[bel.index].bel_wires.get();

    if (num_bel_wires < 7) {
        for (int i = 0; i < num_bel_wires; i++) {
            if (bel_wires[i].port == pin.index)
                return PortType(bel_wires[i].type);
        }
    } else {
        int b = 0, e = num_bel_wires - 1;
        while (b <= e) {
            int i = (b + e) / 2;
            if (bel_wires[i].port == pin.index)
                return PortType(bel_wires[i].type);
            if (bel_wires[i].port > pin.index)
                e = i - 1;
            else
                b = i + 1;
        }
    }

    return PORT_INOUT;
}

std::vector<std::pair<IdString, std::string>> Arch::getBelAttrs(BelId bel) const
{
    std::vector<std::pair<IdString, std::string>> ret;

    ret.push_back(std::make_pair(id("INDEX"), stringf("%d", bel.index)));

    return ret;
}

WireId Arch::getBelPinWire(BelId bel, IdString pin) const
{
    WireId ret;

    NPNR_ASSERT(bel != BelId());

    int num_bel_wires = chip_info->bel_data[bel.index].num_bel_wires;
    const BelWirePOD *bel_wires = chip_info->bel_data[bel.index].bel_wires.get();

    if (num_bel_wires < 7) {
        for (int i = 0; i < num_bel_wires; i++) {
            if (bel_wires[i].port == pin.index) {
                ret.index = bel_wires[i].wire_index;
                break;
            }
        }
    } else {
        int b = 0, e = num_bel_wires - 1;
        while (b <= e) {
            int i = (b + e) / 2;
            if (bel_wires[i].port == pin.index) {
                ret.index = bel_wires[i].wire_index;
                break;
            }
            if (bel_wires[i].port > pin.index)
                e = i - 1;
            else
                b = i + 1;
        }
    }

    return ret;
}

std::vector<IdString> Arch::getBelPins(BelId bel) const
{
    std::vector<IdString> ret;

    NPNR_ASSERT(bel != BelId());

    int num_bel_wires = chip_info->bel_data[bel.index].num_bel_wires;
    const BelWirePOD *bel_wires = chip_info->bel_data[bel.index].bel_wires.get();

    for (int i = 0; i < num_bel_wires; i++)
        ret.push_back(IdString(bel_wires[i].port));

    return ret;
}

// -----------------------------------------------------------------------

WireId Arch::getWireByName(IdString name) const
{
    WireId ret;

    if (wire_by_name.empty()) {
        for (int i = 0; i < chip_info->num_wires; i++)
            wire_by_name[id(chip_info->wire_data[i].name.get())] = i;
    }

    auto it = wire_by_name.find(name);
    if (it != wire_by_name.end())
        ret.index = it->second;

    return ret;
}

IdString Arch::getWireType(WireId wire) const
{
    NPNR_ASSERT(wire != WireId());
    switch (chip_info->wire_data[wire.index].type) {
    case WireInfoPOD::WIRE_TYPE_NONE:
        return IdString();
    case WireInfoPOD::WIRE_TYPE_GLB2LOCAL:
        return id("GLB2LOCAL");
    case WireInfoPOD::WIRE_TYPE_GLB_NETWK:
        return id("GLB_NETWK");
    case WireInfoPOD::WIRE_TYPE_LOCAL:
        return id("LOCAL");
    case WireInfoPOD::WIRE_TYPE_LUTFF_IN:
        return id("LUTFF_IN");
    case WireInfoPOD::WIRE_TYPE_LUTFF_IN_LUT:
        return id("LUTFF_IN_LUT");
    case WireInfoPOD::WIRE_TYPE_LUTFF_LOUT:
        return id("LUTFF_LOUT");
    case WireInfoPOD::WIRE_TYPE_LUTFF_OUT:
        return id("LUTFF_OUT");
    case WireInfoPOD::WIRE_TYPE_LUTFF_COUT:
        return id("LUTFF_COUT");
    case WireInfoPOD::WIRE_TYPE_LUTFF_GLOBAL:
        return id("LUTFF_GLOBAL");
    case WireInfoPOD::WIRE_TYPE_CARRY_IN_MUX:
        return id("CARRY_IN_MUX");
    case WireInfoPOD::WIRE_TYPE_SP4_V:
        return id("SP4_V");
    case WireInfoPOD::WIRE_TYPE_SP4_H:
        return id("SP4_H");
    case WireInfoPOD::WIRE_TYPE_SP12_V:
        return id("SP12_V");
    case WireInfoPOD::WIRE_TYPE_SP12_H:
        return id("SP12_H");
    }
    return IdString();
}

std::vector<std::pair<IdString, std::string>> Arch::getWireAttrs(WireId wire) const
{
    std::vector<std::pair<IdString, std::string>> ret;
    auto &wi = chip_info->wire_data[wire.index];

    ret.push_back(std::make_pair(id("INDEX"), stringf("%d", wire.index)));

    ret.push_back(std::make_pair(id("GRID_X"), stringf("%d", wi.x)));
    ret.push_back(std::make_pair(id("GRID_Y"), stringf("%d", wi.y)));
    ret.push_back(std::make_pair(id("GRID_Z"), stringf("%d", wi.z)));

#if 0
    for (int i = 0; i < wi.num_segments; i++) {
        auto &si = wi.segments[i];
        ret.push_back(std::make_pair(id(stringf("segment[%d]", i)),
                                     stringf("X%d/Y%d/%s", si.x, si.y, chip_info->tile_wire_names[si.index].get())));
    }
#endif

    return ret;
}

// -----------------------------------------------------------------------

PipId Arch::getPipByName(IdString name) const
{
    PipId ret;

    if (pip_by_name.empty()) {
        for (int i = 0; i < chip_info->num_pips; i++) {
            PipId pip;
            pip.index = i;
            pip_by_name[getPipName(pip)] = i;
        }
    }

    auto it = pip_by_name.find(name);
    if (it != pip_by_name.end())
        ret.index = it->second;

    return ret;
}

IdString Arch::getPipName(PipId pip) const
{
    NPNR_ASSERT(pip != PipId());

#if 1
    int x = chip_info->pip_data[pip.index].x;
    int y = chip_info->pip_data[pip.index].y;

    std::string src_name = chip_info->wire_data[chip_info->pip_data[pip.index].src].name.get();
    std::replace(src_name.begin(), src_name.end(), '/', '.');

    std::string dst_name = chip_info->wire_data[chip_info->pip_data[pip.index].dst].name.get();
    std::replace(dst_name.begin(), dst_name.end(), '/', '.');

    return id("X" + std::to_string(x) + "/Y" + std::to_string(y) + "/" + src_name + ".->." + dst_name);
#else
    return id(chip_info->pip_data[pip.index].name.get());
#endif
}

IdString Arch::getPipType(PipId pip) const { return IdString(); }

std::vector<std::pair<IdString, std::string>> Arch::getPipAttrs(PipId pip) const
{
    std::vector<std::pair<IdString, std::string>> ret;

    ret.push_back(std::make_pair(id("INDEX"), stringf("%d", pip.index)));

    return ret;
}

// -----------------------------------------------------------------------

BelId Arch::getPackagePinBel(const std::string &pin) const
{
    for (int i = 0; i < package_info->num_pins; i++) {
        if (package_info->pins[i].name.get() == pin) {
            BelId id;
            id.index = package_info->pins[i].bel_index;
            return id;
        }
    }
    return BelId();
}

std::string Arch::getBelPackagePin(BelId bel) const
{
    for (int i = 0; i < package_info->num_pins; i++) {
        if (package_info->pins[i].bel_index == bel.index) {
            return std::string(package_info->pins[i].name.get());
        }
    }
    return "";
}

// -----------------------------------------------------------------------

GroupId Arch::getGroupByName(IdString name) const
{
    for (auto g : getGroups())
        if (getGroupName(g) == name)
            return g;
    return GroupId();
}

IdString Arch::getGroupName(GroupId group) const
{
    std::string suffix;

    switch (group.type) {
    case GroupId::TYPE_FRAME:
        suffix = "tile";
        break;
    case GroupId::TYPE_MAIN_SW:
        suffix = "main_sw";
        break;
    case GroupId::TYPE_LOCAL_SW:
        suffix = "local_sw";
        break;
    case GroupId::TYPE_LC0_SW:
        suffix = "lc0_sw";
        break;
    case GroupId::TYPE_LC1_SW:
        suffix = "lc1_sw";
        break;
    case GroupId::TYPE_LC2_SW:
        suffix = "lc2_sw";
        break;
    case GroupId::TYPE_LC3_SW:
        suffix = "lc3_sw";
        break;
    case GroupId::TYPE_LC4_SW:
        suffix = "lc4_sw";
        break;
    case GroupId::TYPE_LC5_SW:
        suffix = "lc5_sw";
        break;
    case GroupId::TYPE_LC6_SW:
        suffix = "lc6_sw";
        break;
    case GroupId::TYPE_LC7_SW:
        suffix = "lc7_sw";
        break;
    default:
        return IdString();
    }

    return id("X" + std::to_string(group.x) + "/Y" + std::to_string(group.y) + "/" + suffix);
}

std::vector<GroupId> Arch::getGroups() const
{
    std::vector<GroupId> ret;

    for (int y = 0; y < chip_info->height; y++) {
        for (int x = 0; x < chip_info->width; x++) {
            TileType type = chip_info->tile_grid[y * chip_info->width + x];
            if (type == TILE_NONE)
                continue;

            GroupId group;
            group.type = GroupId::TYPE_FRAME;
            group.x = x;
            group.y = y;
            // ret.push_back(group);

            group.type = GroupId::TYPE_MAIN_SW;
            ret.push_back(group);

            group.type = GroupId::TYPE_LOCAL_SW;
            ret.push_back(group);

            if (type == TILE_LOGIC) {
                group.type = GroupId::TYPE_LC0_SW;
                ret.push_back(group);

                group.type = GroupId::TYPE_LC1_SW;
                ret.push_back(group);

                group.type = GroupId::TYPE_LC2_SW;
                ret.push_back(group);

                group.type = GroupId::TYPE_LC3_SW;
                ret.push_back(group);

                group.type = GroupId::TYPE_LC4_SW;
                ret.push_back(group);

                group.type = GroupId::TYPE_LC5_SW;
                ret.push_back(group);

                group.type = GroupId::TYPE_LC6_SW;
                ret.push_back(group);

                group.type = GroupId::TYPE_LC7_SW;
                ret.push_back(group);
            }
        }
    }
    return ret;
}

std::vector<BelId> Arch::getGroupBels(GroupId group) const
{
    std::vector<BelId> ret;
    return ret;
}

std::vector<WireId> Arch::getGroupWires(GroupId group) const
{
    std::vector<WireId> ret;
    return ret;
}

std::vector<PipId> Arch::getGroupPips(GroupId group) const
{
    std::vector<PipId> ret;
    return ret;
}

std::vector<GroupId> Arch::getGroupGroups(GroupId group) const
{
    std::vector<GroupId> ret;
    return ret;
}

// -----------------------------------------------------------------------

bool Arch::getBudgetOverride(const NetInfo *net_info, const PortRef &sink, delay_t &budget) const
{
    const auto &driver = net_info->driver;
    if (driver.port == id_COUT && sink.port == id_CIN) {
        auto driver_loc = getBelLocation(driver.cell->bel);
        auto sink_loc = getBelLocation(sink.cell->bel);
        if (driver_loc.y == sink_loc.y)
            budget = 0;
        else
            switch (args.type) {
#ifndef ICE40_HX1K_ONLY
            case ArchArgs::HX8K:
#endif
            case ArchArgs::HX1K:
                budget = 190;
                break;
#ifndef ICE40_HX1K_ONLY
            case ArchArgs::LP384:
            case ArchArgs::LP1K:
            case ArchArgs::LP8K:
                budget = 290;
                break;
            case ArchArgs::UP5K:
                budget = 560;
                break;
#endif
            default:
                log_error("Unsupported iCE40 chip type.\n");
            }
        return true;
    }
    return false;
}

// -----------------------------------------------------------------------

bool Arch::place() { return placer1(getCtx(), Placer1Cfg(getCtx())); }

<<<<<<< HEAD
bool Arch::place_vpr() 
{ 
    auto ctx = getCtx();

    // VPR's initial placement is greedy and will place each cell
    //   into a randomly selected bel of the same type. 
    //   However, the ice40's GBs have restrictions on which are 
    //   not amenable to this greedy approach. 
    //   Work around this my placing those restrictive GBs upfront.
    std::vector<BelId> gb_reset;
    std::vector<BelId> gb_cen;
    for (auto bel : ctx->getBels()) {
        BelType type = ctx->getBelType(bel);
        if (type == TYPE_SB_GB) {
            IdString glb_net = ctx->getWireName(ctx->getBelPinWire(bel, PIN_GLOBAL_BUFFER_OUTPUT));
            int glb_id = std::stoi(std::string("") + glb_net.str(ctx).back());
            if (glb_id % 2 == 0)
                gb_reset.push_back(bel);
            else
                gb_cen.push_back(bel);
        }
    }
    for (auto &c : ctx->cells) {
        CellInfo *cell = c.second.get();
        if (cell->type == ctx->id_sb_gb) {
			auto net = cell->ports.at(ctx->id_glb_buf_out).net;
            NPNR_ASSERT(net != nullptr);
            bool is_reset = net->is_reset, is_cen = net->is_enable;
            NPNR_ASSERT(!is_reset || !is_cen);
            if (is_reset) {
                ctx->bindBel(gb_reset.back(), cell, STRENGTH_WEAK);
                gb_reset.pop_back();
            } 
            else if (is_cen) {
                ctx->bindBel(gb_cen.back(), cell, STRENGTH_WEAK);
                gb_cen.pop_back();
            }
        }
    }

    return placer_vpr(ctx); 
}

// -----------------------------------------------------------------------

bool Arch::route()
{
    Router1Cfg cfg;
    return router1(getCtx(), cfg);
}
=======
bool Arch::route() { return router1(getCtx(), Router1Cfg(getCtx())); }
>>>>>>> b53a4862

// -----------------------------------------------------------------------

DecalXY Arch::getBelDecal(BelId bel) const
{
    DecalXY decalxy;
    decalxy.decal.type = DecalId::TYPE_BEL;
    decalxy.decal.index = bel.index;
    decalxy.decal.active = bel_to_cell.at(bel.index) != nullptr;
    return decalxy;
}

DecalXY Arch::getWireDecal(WireId wire) const
{
    DecalXY decalxy;
    decalxy.decal.type = DecalId::TYPE_WIRE;
    decalxy.decal.index = wire.index;
    decalxy.decal.active = wire_to_net.at(wire.index) != nullptr;
    return decalxy;
}

DecalXY Arch::getPipDecal(PipId pip) const
{
    DecalXY decalxy;
    decalxy.decal.type = DecalId::TYPE_PIP;
    decalxy.decal.index = pip.index;
    decalxy.decal.active = pip_to_net.at(pip.index) != nullptr;
    return decalxy;
};

DecalXY Arch::getGroupDecal(GroupId group) const
{
    DecalXY decalxy;
    decalxy.decal.type = DecalId::TYPE_GROUP;
    decalxy.decal.index = (group.type << 16) | (group.x << 8) | (group.y);
    decalxy.decal.active = true;
    return decalxy;
};

std::vector<GraphicElement> Arch::getDecalGraphics(DecalId decal) const
{
    std::vector<GraphicElement> ret;

    if (decal.type == DecalId::TYPE_GROUP) {
        int type = (decal.index >> 16) & 255;
        int x = (decal.index >> 8) & 255;
        int y = decal.index & 255;

        if (type == GroupId::TYPE_FRAME) {
            GraphicElement el;
            el.type = GraphicElement::TYPE_LINE;
            el.style = GraphicElement::STYLE_FRAME;

            el.x1 = x + 0.01, el.x2 = x + 0.02, el.y1 = y + 0.01, el.y2 = y + 0.01;
            ret.push_back(el);
            el.x1 = x + 0.01, el.x2 = x + 0.01, el.y1 = y + 0.01, el.y2 = y + 0.02;
            ret.push_back(el);

            el.x1 = x + 0.99, el.x2 = x + 0.98, el.y1 = y + 0.01, el.y2 = y + 0.01;
            ret.push_back(el);
            el.x1 = x + 0.99, el.x2 = x + 0.99, el.y1 = y + 0.01, el.y2 = y + 0.02;
            ret.push_back(el);

            el.x1 = x + 0.99, el.x2 = x + 0.98, el.y1 = y + 0.99, el.y2 = y + 0.99;
            ret.push_back(el);
            el.x1 = x + 0.99, el.x2 = x + 0.99, el.y1 = y + 0.99, el.y2 = y + 0.98;
            ret.push_back(el);

            el.x1 = x + 0.01, el.x2 = x + 0.02, el.y1 = y + 0.99, el.y2 = y + 0.99;
            ret.push_back(el);
            el.x1 = x + 0.01, el.x2 = x + 0.01, el.y1 = y + 0.99, el.y2 = y + 0.98;
            ret.push_back(el);
        }

        if (type == GroupId::TYPE_MAIN_SW) {
            GraphicElement el;
            el.type = GraphicElement::TYPE_BOX;
            el.style = GraphicElement::STYLE_FRAME;

            el.x1 = x + main_swbox_x1;
            el.x2 = x + main_swbox_x2;
            el.y1 = y + main_swbox_y1;
            el.y2 = y + main_swbox_y2;
            ret.push_back(el);
        }

        if (type == GroupId::TYPE_LOCAL_SW) {
            GraphicElement el;
            el.type = GraphicElement::TYPE_BOX;
            el.style = GraphicElement::STYLE_FRAME;

            el.x1 = x + local_swbox_x1;
            el.x2 = x + local_swbox_x2;
            el.y1 = y + local_swbox_y1;
            el.y2 = y + local_swbox_y2;
            ret.push_back(el);
        }

        if (GroupId::TYPE_LC0_SW <= type && type <= GroupId::TYPE_LC7_SW) {
            GraphicElement el;
            el.type = GraphicElement::TYPE_BOX;
            el.style = GraphicElement::STYLE_FRAME;

            el.x1 = x + lut_swbox_x1;
            el.x2 = x + lut_swbox_x2;
            el.y1 = y + logic_cell_y1 + logic_cell_pitch * (type - GroupId::TYPE_LC0_SW);
            el.y2 = y + logic_cell_y2 + logic_cell_pitch * (type - GroupId::TYPE_LC0_SW);
            ret.push_back(el);
        }
    }

    if (decal.type == DecalId::TYPE_WIRE) {
        int n = chip_info->wire_data[decal.index].num_segments;
        const WireSegmentPOD *p = chip_info->wire_data[decal.index].segments.get();

        GraphicElement::style_t style = decal.active ? GraphicElement::STYLE_ACTIVE : GraphicElement::STYLE_INACTIVE;

        for (int i = 0; i < n; i++)
            gfxTileWire(ret, p[i].x, p[i].y, chip_info->width, chip_info->height, GfxTileWireId(p[i].index), style);

#if 0
        if (ret.empty()) {
            WireId wire;
            wire.index = decal.index;
            log_warning("No gfx decal for wire %s (%d).\n", getWireName(wire).c_str(getCtx()), decal.index);
        }
#endif
    }

    if (decal.type == DecalId::TYPE_PIP) {
        const PipInfoPOD &p = chip_info->pip_data[decal.index];
        GraphicElement::style_t style = decal.active ? GraphicElement::STYLE_ACTIVE : GraphicElement::STYLE_HIDDEN;
        gfxTilePip(ret, p.x, p.y, GfxTileWireId(p.src_seg), GfxTileWireId(p.dst_seg), style);

#if 0
        if (ret.empty()) {
            PipId pip;
            pip.index = decal.index;
            log_warning("No gfx decal for pip %s (%d).\n", getPipName(pip).c_str(getCtx()), decal.index);
        }
#endif
    }

    if (decal.type == DecalId::TYPE_BEL) {
        BelId bel;
        bel.index = decal.index;

        auto bel_type = getBelType(bel);

        if (bel_type == id_ICESTORM_LC) {
            GraphicElement el;
            el.type = GraphicElement::TYPE_BOX;
            el.style = decal.active ? GraphicElement::STYLE_ACTIVE : GraphicElement::STYLE_INACTIVE;
            el.x1 = chip_info->bel_data[bel.index].x + logic_cell_x1;
            el.x2 = chip_info->bel_data[bel.index].x + logic_cell_x2;
            el.y1 = chip_info->bel_data[bel.index].y + logic_cell_y1 +
                    (chip_info->bel_data[bel.index].z) * logic_cell_pitch;
            el.y2 = chip_info->bel_data[bel.index].y + logic_cell_y2 +
                    (chip_info->bel_data[bel.index].z) * logic_cell_pitch;
            ret.push_back(el);
        }

        if (bel_type == id_SB_IO) {
            GraphicElement el;
            el.type = GraphicElement::TYPE_BOX;
            el.style = decal.active ? GraphicElement::STYLE_ACTIVE : GraphicElement::STYLE_INACTIVE;
            el.x1 = chip_info->bel_data[bel.index].x + lut_swbox_x1;
            el.x2 = chip_info->bel_data[bel.index].x + logic_cell_x2;
            el.y1 = chip_info->bel_data[bel.index].y + logic_cell_y1 +
                    (4 * chip_info->bel_data[bel.index].z) * logic_cell_pitch;
            el.y2 = chip_info->bel_data[bel.index].y + logic_cell_y2 +
                    (4 * chip_info->bel_data[bel.index].z + 3) * logic_cell_pitch;
            ret.push_back(el);
        }

        if (bel_type == id_ICESTORM_RAM) {
            for (int i = 0; i < 2; i++) {
                GraphicElement el;
                el.type = GraphicElement::TYPE_BOX;
                el.style = decal.active ? GraphicElement::STYLE_ACTIVE : GraphicElement::STYLE_INACTIVE;
                el.x1 = chip_info->bel_data[bel.index].x + lut_swbox_x1;
                el.x2 = chip_info->bel_data[bel.index].x + logic_cell_x2;
                el.y1 = chip_info->bel_data[bel.index].y + logic_cell_y1 + i;
                el.y2 = chip_info->bel_data[bel.index].y + logic_cell_y2 + i + 7 * logic_cell_pitch;
                ret.push_back(el);
            }
        }

        if (bel_type == id_SB_GB) {
            GraphicElement el;
            el.type = GraphicElement::TYPE_BOX;
            el.style = decal.active ? GraphicElement::STYLE_ACTIVE : GraphicElement::STYLE_INACTIVE;
            el.x1 = chip_info->bel_data[bel.index].x + local_swbox_x1 + 0.05;
            el.x2 = chip_info->bel_data[bel.index].x + logic_cell_x2 - 0.05;
            el.y1 = chip_info->bel_data[bel.index].y + main_swbox_y2 - 0.05;
            el.y2 = chip_info->bel_data[bel.index].y + main_swbox_y2 - 0.10;
            ret.push_back(el);
        }

        if (bel_type == id_ICESTORM_PLL || bel_type == id_SB_WARMBOOT) {
            GraphicElement el;
            el.type = GraphicElement::TYPE_BOX;
            el.style = decal.active ? GraphicElement::STYLE_ACTIVE : GraphicElement::STYLE_INACTIVE;
            el.x1 = chip_info->bel_data[bel.index].x + local_swbox_x1 + 0.05;
            el.x2 = chip_info->bel_data[bel.index].x + logic_cell_x2 - 0.05;
            el.y1 = chip_info->bel_data[bel.index].y + main_swbox_y2;
            el.y2 = chip_info->bel_data[bel.index].y + main_swbox_y2 + 0.05;
            ret.push_back(el);
        }

#if 0
        if (ret.empty()) {
            BelId bel;
            bel.index = decal.index;
            log_warning("No gfx decal for bel %s (%d).\n", getBelName(bel).c_str(getCtx()), decal.index);
        }
#endif
    }

    return ret;
}

// -----------------------------------------------------------------------

bool Arch::getCellDelay(const CellInfo *cell, IdString fromPort, IdString toPort, DelayInfo &delay) const
{
    for (int i = 0; i < chip_info->num_timing_cells; i++) {
        const auto &tc = chip_info->cell_timing[i];
        if (tc.type == cell->type.index) {
            for (int j = 0; j < tc.num_paths; j++) {
                const auto &path = tc.path_delays[j];
                if (path.from_port == fromPort.index && path.to_port == toPort.index) {
                    if (fast_part)
                        delay.delay = path.fast_delay;
                    else
                        delay.delay = path.slow_delay;
                    return true;
                }
            }
            break;
        }
    }
    return false;
}

// Get the port class, also setting clockPort to associated clock if applicable
TimingPortClass Arch::getPortTimingClass(const CellInfo *cell, IdString port, IdString &clockPort) const
{
    if (cell->type == id_ICESTORM_LC) {
        if (port == id_CLK)
            return TMG_CLOCK_INPUT;
        if (port == id_CIN)
            return TMG_COMB_INPUT;
        if (port == id_COUT || port == id_LO)
            return TMG_COMB_OUTPUT;
        if (port == id_O) {
            // LCs with no inputs are constant drivers
            if (cell->lcInfo.inputCount == 0)
                return TMG_IGNORE;
            if (cell->lcInfo.dffEnable) {
                clockPort = id_CLK;
                return TMG_REGISTER_OUTPUT;
            }
            else
                return TMG_COMB_OUTPUT;
        }
        else {
            if (cell->lcInfo.dffEnable) {
                clockPort = id_CLK;
                return TMG_REGISTER_INPUT;
            }
            else
                return TMG_COMB_INPUT;
        }
    } else if (cell->type == id_ICESTORM_RAM) {

        if (port == id_RCLK || port == id_WCLK)
            return TMG_CLOCK_INPUT;

        if (port.str(this)[0] == 'R')
            clockPort = id_RCLK;
        else
            clockPort = id_WCLK;

        if (cell->ports.at(port).type == PORT_OUT)
            return TMG_REGISTER_OUTPUT;
        else
            return TMG_REGISTER_INPUT;
    } else if (cell->type == id_ICESTORM_DSP || cell->type == id_ICESTORM_SPRAM) {
        clockPort = id_CLK;
        if (port == id_CLK)
            return TMG_CLOCK_INPUT;
        else if (cell->ports.at(port).type == PORT_OUT)
            return TMG_REGISTER_OUTPUT;
        else
            return TMG_REGISTER_INPUT;
    } else if (cell->type == id_SB_IO) {
        if (port == id_D_IN_0 || port == id_D_IN_1)
            return TMG_STARTPOINT;
        if (port == id_D_OUT_0 || port == id_D_OUT_1 || port == id_OUTPUT_ENABLE)
            return TMG_ENDPOINT;
        return TMG_IGNORE;
    } else if (cell->type == id_ICESTORM_PLL) {
        if (port == id_PLLOUT_A || port == id_PLLOUT_B)
            return TMG_GEN_CLOCK;
        return TMG_IGNORE;
    } else if (cell->type == id_ICESTORM_LFOSC) {
        if (port == id_CLKLF)
            return TMG_GEN_CLOCK;
        return TMG_IGNORE;
    } else if (cell->type == id_ICESTORM_HFOSC) {
        if (port == id_CLKHF)
            return TMG_GEN_CLOCK;
        return TMG_IGNORE;
    } else if (cell->type == id_SB_GB) {
        if (port == id_GLOBAL_BUFFER_OUTPUT)
            return TMG_COMB_OUTPUT;
        return TMG_COMB_INPUT;
    } else if (cell->type == id_SB_WARMBOOT) {
        return TMG_ENDPOINT;
    }
    log_error("no timing info for port '%s' of cell type '%s'\n", port.c_str(this), cell->type.c_str(this));
}

bool Arch::isGlobalNet(const NetInfo *net) const
{
    if (net == nullptr)
        return false;
    return net->driver.cell != nullptr && net->driver.port == id_GLOBAL_BUFFER_OUTPUT;
}

bool Arch::isIO(const CellInfo* cell) const
{
    return cell->type == id("SB_IO");
}

// Assign arch arg info
void Arch::assignArchInfo()
{
    for (auto &net : getCtx()->nets) {
        NetInfo *ni = net.second.get();
        if (isGlobalNet(ni))
            ni->is_global = true;
        ni->is_enable = false;
        ni->is_reset = false;
        for (auto usr : ni->users) {
            if (is_enable_port(this, usr))
                ni->is_enable = true;
            if (is_reset_port(this, usr))
                ni->is_reset = true;
        }
    }
    for (auto &cell : getCtx()->cells) {
        CellInfo *ci = cell.second.get();
        assignCellInfo(ci);
    }
}

void Arch::assignCellInfo(CellInfo *cell)
{
    if (cell->type == id_ICESTORM_LC) {
        cell->lcInfo.dffEnable = bool_or_default(cell->params, id_DFF_ENABLE);
        cell->lcInfo.carryEnable = bool_or_default(cell->params, id_CARRY_ENABLE);
        cell->lcInfo.negClk = bool_or_default(cell->params, id_NEG_CLK);
        cell->lcInfo.clk = get_net_or_empty(cell, id_CLK);
        cell->lcInfo.cen = get_net_or_empty(cell, id_CEN);
        cell->lcInfo.sr = get_net_or_empty(cell, id_SR);
        cell->lcInfo.inputCount = 0;
        if (get_net_or_empty(cell, id_I0))
            cell->lcInfo.inputCount++;
        if (get_net_or_empty(cell, id_I1))
            cell->lcInfo.inputCount++;
        if (get_net_or_empty(cell, id_I2))
            cell->lcInfo.inputCount++;
        if (get_net_or_empty(cell, id_I3))
            cell->lcInfo.inputCount++;
    } else if (cell->type == id_SB_IO) {
        cell->ioInfo.lvds = str_or_default(cell->params, id_IO_STANDARD, "SB_LVCMOS") == "SB_LVDS_INPUT";
    }
}

NEXTPNR_NAMESPACE_END<|MERGE_RESOLUTION|>--- conflicted
+++ resolved
@@ -27,49 +27,7 @@
 #include "placer1.h"
 #include "router1.h"
 #include "util.h"
-<<<<<<< HEAD
 #include "placer_vpr.h"
-
-NEXTPNR_NAMESPACE_BEGIN
-
-// -----------------------------------------------------------------------
-
-IdString Arch::belTypeToId(BelType type) const
-{
-    if (type == TYPE_ICESTORM_LC)
-        return id("ICESTORM_LC");
-    if (type == TYPE_ICESTORM_RAM)
-        return id("ICESTORM_RAM");
-    if (type == TYPE_SB_IO)
-        return id("SB_IO");
-    if (type == TYPE_SB_GB)
-        return id("SB_GB");
-    if (type == TYPE_ICESTORM_PLL)
-        return id("ICESTORM_PLL");
-    if (type == TYPE_SB_WARMBOOT)
-        return id("SB_WARMBOOT");
-    if (type == TYPE_ICESTORM_DSP)
-        return id("ICESTORM_DSP");
-    if (type == TYPE_ICESTORM_HFOSC)
-        return id("ICESTORM_HFOSC");
-    if (type == TYPE_ICESTORM_LFOSC)
-        return id("ICESTORM_LFOSC");
-    if (type == TYPE_SB_I2C)
-        return id("SB_I2C");
-    if (type == TYPE_SB_SPI)
-        return id("SB_SPI");
-    if (type == TYPE_IO_I3C)
-        return id("IO_I3C");
-    if (type == TYPE_SB_LEDDA_IP)
-        return id("SB_LEDDA_IP");
-    if (type == TYPE_SB_RGBA_DRV)
-        return id("SB_RGBA_DRV");
-    if (type == TYPE_ICESTORM_SPRAM)
-        return id("ICESTORM_SPRAM");
-    return IdString();
-}
-=======
->>>>>>> b53a4862
 
 NEXTPNR_NAMESPACE_BEGIN
 
@@ -652,7 +610,6 @@
 
 bool Arch::place() { return placer1(getCtx(), Placer1Cfg(getCtx())); }
 
-<<<<<<< HEAD
 bool Arch::place_vpr() 
 { 
     auto ctx = getCtx();
@@ -665,9 +622,9 @@
     std::vector<BelId> gb_reset;
     std::vector<BelId> gb_cen;
     for (auto bel : ctx->getBels()) {
-        BelType type = ctx->getBelType(bel);
-        if (type == TYPE_SB_GB) {
-            IdString glb_net = ctx->getWireName(ctx->getBelPinWire(bel, PIN_GLOBAL_BUFFER_OUTPUT));
+        auto type = ctx->getBelType(bel);
+        if (type == id_SB_GB) {
+            IdString glb_net = ctx->getWireName(ctx->getBelPinWire(bel, id_GLOBAL_BUFFER_OUTPUT));
             int glb_id = std::stoi(std::string("") + glb_net.str(ctx).back());
             if (glb_id % 2 == 0)
                 gb_reset.push_back(bel);
@@ -677,8 +634,8 @@
     }
     for (auto &c : ctx->cells) {
         CellInfo *cell = c.second.get();
-        if (cell->type == ctx->id_sb_gb) {
-			auto net = cell->ports.at(ctx->id_glb_buf_out).net;
+        if (cell->type == id_SB_GB) {
+	    auto net = cell->ports.at(id_GLOBAL_BUFFER_OUTPUT).net;
             NPNR_ASSERT(net != nullptr);
             bool is_reset = net->is_reset, is_cen = net->is_enable;
             NPNR_ASSERT(!is_reset || !is_cen);
@@ -698,14 +655,7 @@
 
 // -----------------------------------------------------------------------
 
-bool Arch::route()
-{
-    Router1Cfg cfg;
-    return router1(getCtx(), cfg);
-}
-=======
 bool Arch::route() { return router1(getCtx(), Router1Cfg(getCtx())); }
->>>>>>> b53a4862
 
 // -----------------------------------------------------------------------
 
