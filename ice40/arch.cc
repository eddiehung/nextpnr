--- conflicted
+++ resolved
@@ -25,11 +25,10 @@
 #include "placer1.h"
 #include "router1.h"
 #include "util.h"
-<<<<<<< HEAD
 #include "cells.h"
-=======
-
->>>>>>> 0bae7f56
+#include "place.h"
+#include "place_vpr.h"
+
 NEXTPNR_NAMESPACE_BEGIN
 
 // -----------------------------------------------------------------------
@@ -463,6 +462,11 @@
 // -----------------------------------------------------------------------
 
 bool Arch::place() { return placer1(getCtx()); }
+bool Arch::place_vpr() 
+{ 
+    place_gbs(getCtx());
+    return place_design_vpr(getCtx()); 
+}
 
 bool Arch::route() { return router1(getCtx()); }
 
