/*
 *  nextpnr -- Next Generation Place and Route
 *
 *  Copyright (C) 2018  Clifford Wolf <clifford@symbioticeda.com>
 *
 *  Permission to use, copy, modify, and/or distribute this software for any
 *  purpose with or without fee is hereby granted, provided that the above
 *  copyright notice and this permission notice appear in all copies.
 *
 *  THE SOFTWARE IS PROVIDED "AS IS" AND THE AUTHOR DISCLAIMS ALL WARRANTIES
 *  WITH REGARD TO THIS SOFTWARE INCLUDING ALL IMPLIED WARRANTIES OF
 *  MERCHANTABILITY AND FITNESS. IN NO EVENT SHALL THE AUTHOR BE LIABLE FOR
 *  ANY SPECIAL, DIRECT, INDIRECT, OR CONSEQUENTIAL DAMAGES OR ANY DAMAGES
 *  WHATSOEVER RESULTING FROM LOSS OF USE, DATA OR PROFITS, WHETHER IN AN
 *  ACTION OF CONTRACT, NEGLIGENCE OR OTHER TORTIOUS ACTION, ARISING OUT OF
 *  OR IN CONNECTION WITH THE USE OR PERFORMANCE OF THIS SOFTWARE.
 *
 */

#include <algorithm>
#include <cmath>
#include "cells.h"
#include "gfx.h"
#include "log.h"
#include "nextpnr.h"
#include "placer1.h"
#include "router1.h"
#include "util.h"
<<<<<<< HEAD
#include "cells.h"
#include "placer_vpr.h"
=======
>>>>>>> 771edd1f
NEXTPNR_NAMESPACE_BEGIN

// -----------------------------------------------------------------------

IdString Arch::belTypeToId(BelType type) const
{
    if (type == TYPE_ICESTORM_LC)
        return id("ICESTORM_LC");
    if (type == TYPE_ICESTORM_RAM)
        return id("ICESTORM_RAM");
    if (type == TYPE_SB_IO)
        return id("SB_IO");
    if (type == TYPE_SB_GB)
        return id("SB_GB");
    if (type == TYPE_ICESTORM_PLL)
        return id("ICESTORM_PLL");
    if (type == TYPE_SB_WARMBOOT)
        return id("SB_WARMBOOT");
    if (type == TYPE_ICESTORM_DSP)
        return id("ICESTORM_DSP");
    if (type == TYPE_ICESTORM_HFOSC)
        return id("ICESTORM_HFOSC");
    if (type == TYPE_ICESTORM_LFOSC)
        return id("ICESTORM_LFOSC");
    if (type == TYPE_SB_I2C)
        return id("SB_I2C");
    if (type == TYPE_SB_SPI)
        return id("SB_SPI");
    if (type == TYPE_IO_I3C)
        return id("IO_I3C");
    if (type == TYPE_SB_LEDDA_IP)
        return id("SB_LEDDA_IP");
    if (type == TYPE_SB_RGBA_DRV)
        return id("SB_RGBA_DRV");
    if (type == TYPE_ICESTORM_SPRAM)
        return id("ICESTORM_SPRAM");
    return IdString();
}

BelType Arch::belTypeFromId(IdString type) const
{
    if (type == id("ICESTORM_LC"))
        return TYPE_ICESTORM_LC;
    if (type == id("ICESTORM_RAM"))
        return TYPE_ICESTORM_RAM;
    if (type == id("SB_IO"))
        return TYPE_SB_IO;
    if (type == id("SB_GB"))
        return TYPE_SB_GB;
    if (type == id("ICESTORM_PLL"))
        return TYPE_ICESTORM_PLL;
    if (type == id("SB_WARMBOOT"))
        return TYPE_SB_WARMBOOT;
    if (type == id("ICESTORM_DSP"))
        return TYPE_ICESTORM_DSP;
    if (type == id("ICESTORM_HFOSC"))
        return TYPE_ICESTORM_HFOSC;
    if (type == id("ICESTORM_LFOSC"))
        return TYPE_ICESTORM_LFOSC;
    if (type == id("SB_I2C"))
        return TYPE_SB_I2C;
    if (type == id("SB_SPI"))
        return TYPE_SB_SPI;
    if (type == id("IO_I3C"))
        return TYPE_IO_I3C;
    if (type == id("SB_LEDDA_IP"))
        return TYPE_SB_LEDDA_IP;
    if (type == id("SB_RGBA_DRV"))
        return TYPE_SB_RGBA_DRV;
    if (type == id("ICESTORM_SPRAM"))
        return TYPE_ICESTORM_SPRAM;
    return TYPE_NONE;
}

// -----------------------------------------------------------------------

void IdString::initialize_arch(const BaseCtx *ctx)
{
#define X(t) initialize_add(ctx, #t, PIN_##t);
#include "portpins.inc"
#undef X
}

IdString Arch::portPinToId(PortPin type) const
{
    IdString ret;
    if (type > 0 && type < PIN_MAXIDX)
        ret.index = type;
    return ret;
}

PortPin Arch::portPinFromId(IdString type) const
{
    if (type.index > 0 && type.index < PIN_MAXIDX)
        return PortPin(type.index);
    return PIN_NONE;
}

// -----------------------------------------------------------------------

static const ChipInfoPOD *get_chip_info(const RelPtr<ChipInfoPOD> *ptr) { return ptr->get(); }

#if defined(_MSC_VER)
void load_chipdb();
#endif

Arch::Arch(ArchArgs args) : args(args)
{
#if defined(_MSC_VER)
    load_chipdb();
#endif

#ifdef ICE40_HX1K_ONLY
    if (args.type == ArchArgs::HX1K) {
        chip_info = get_chip_info(reinterpret_cast<const RelPtr<ChipInfoPOD> *>(chipdb_blob_1k));
    } else {
        log_error("Unsupported iCE40 chip type.\n");
    }
#else
    if (args.type == ArchArgs::LP384) {
        chip_info = get_chip_info(reinterpret_cast<const RelPtr<ChipInfoPOD> *>(chipdb_blob_384));
    } else if (args.type == ArchArgs::LP1K || args.type == ArchArgs::HX1K) {
        chip_info = get_chip_info(reinterpret_cast<const RelPtr<ChipInfoPOD> *>(chipdb_blob_1k));
    } else if (args.type == ArchArgs::UP5K) {
        chip_info = get_chip_info(reinterpret_cast<const RelPtr<ChipInfoPOD> *>(chipdb_blob_5k));
    } else if (args.type == ArchArgs::LP8K || args.type == ArchArgs::HX8K) {
        chip_info = get_chip_info(reinterpret_cast<const RelPtr<ChipInfoPOD> *>(chipdb_blob_8k));
    } else {
        log_error("Unsupported iCE40 chip type.\n");
    }
#endif

    package_info = nullptr;
    for (int i = 0; i < chip_info->num_packages; i++) {
        if (chip_info->packages_data[i].name.get() == args.package) {
            package_info = &(chip_info->packages_data[i]);
            break;
        }
    }
    if (package_info == nullptr)
        log_error("Unsupported package '%s'.\n", args.package.c_str());

    bel_to_cell.resize(chip_info->num_bels);
    wire_to_net.resize(chip_info->num_wires);
    pip_to_net.resize(chip_info->num_pips);
    switches_locked.resize(chip_info->num_switches);

    // Initialise regularly used IDStrings for performance
    id_glb_buf_out = id("GLOBAL_BUFFER_OUTPUT");
    id_icestorm_lc = id("ICESTORM_LC");
    id_sb_io = id("SB_IO");
    id_sb_gb = id("SB_GB");
    id_cen = id("CEN");
    id_clk = id("CLK");
    id_sr = id("SR");
    id_i0 = id("I0");
    id_i1 = id("I1");
    id_i2 = id("I2");
    id_i3 = id("I3");
    id_dff_en = id("DFF_ENABLE");
    id_neg_clk = id("NEG_CLK");
}

// -----------------------------------------------------------------------

std::string Arch::getChipName()
{
#ifdef ICE40_HX1K_ONLY
    if (args.type == ArchArgs::HX1K) {
        return "Lattice LP1K";
    } else {
        log_error("Unsupported iCE40 chip type.\n");
    }
#else
    if (args.type == ArchArgs::LP384) {
        return "Lattice LP384";
    } else if (args.type == ArchArgs::LP1K) {
        return "Lattice LP1K";
    } else if (args.type == ArchArgs::HX1K) {
        return "Lattice HX1K";
    } else if (args.type == ArchArgs::UP5K) {
        return "Lattice UP5K";
    } else if (args.type == ArchArgs::LP8K) {
        return "Lattice LP8K";
    } else if (args.type == ArchArgs::HX8K) {
        return "Lattice HX8K";
    } else {
        log_error("Unknown chip\n");
    }
#endif
}

// -----------------------------------------------------------------------

IdString Arch::archArgsToId(ArchArgs args) const
{
    if (args.type == ArchArgs::LP384)
        return id("lp384");
    if (args.type == ArchArgs::LP1K)
        return id("lp1k");
    if (args.type == ArchArgs::HX1K)
        return id("hx1k");
    if (args.type == ArchArgs::UP5K)
        return id("up5k");
    if (args.type == ArchArgs::LP8K)
        return id("lp8k");
    if (args.type == ArchArgs::HX8K)
        return id("hx8k");
    return IdString();
}

// -----------------------------------------------------------------------

BelId Arch::getBelByName(IdString name) const
{
    BelId ret;

    if (bel_by_name.empty()) {
        for (int i = 0; i < chip_info->num_bels; i++)
            bel_by_name[id(chip_info->bel_data[i].name.get())] = i;
    }

    auto it = bel_by_name.find(name);
    if (it != bel_by_name.end())
        ret.index = it->second;

    return ret;
}

BelId Arch::getBelByLocation(Loc loc) const
{
    BelId bel;

    if (bel_by_loc.empty()) {
        for (int i = 0; i < chip_info->num_bels; i++) {
            BelId b;
            b.index = i;
            bel_by_loc[getBelLocation(b)] = i;
        }
    }

    auto it = bel_by_loc.find(loc);
    if (it != bel_by_loc.end())
        bel.index = it->second;

    return bel;
}

BelRange Arch::getBelsByTile(int x, int y) const
{
    // In iCE40 chipdb bels at the same tile are consecutive and dense z ordinates are used
    BelRange br;

    br.b.cursor = Arch::getBelByLocation(Loc(x, y, 0)).index;
    br.e.cursor = br.b.cursor;

    if (br.e.cursor != -1) {
        while (br.e.cursor < chip_info->num_bels && chip_info->bel_data[br.e.cursor].x == x &&
               chip_info->bel_data[br.e.cursor].y == y)
            br.e.cursor++;
    }

    return br;
}

BelRange Arch::getBelsAtSameTile(BelId bel) const
{
    BelRange br;
    NPNR_ASSERT(bel != BelId());
    int x = chip_info->bel_data[bel.index].x;
    int y = chip_info->bel_data[bel.index].y;
    int start = bel.index, end = bel.index;
    while (start >= 0 && chip_info->bel_data[start].x == x && chip_info->bel_data[start].y == y)
        start--;
    start++;
    br.b.cursor = start;
    while (end < chip_info->num_bels && chip_info->bel_data[end].x == x && chip_info->bel_data[end].y == y)
        end++;
    br.e.cursor = end;
    return br;
}

PortType Arch::getBelPinType(BelId bel, PortPin pin) const
{
    NPNR_ASSERT(bel != BelId());

    int num_bel_wires = chip_info->bel_data[bel.index].num_bel_wires;
    const BelWirePOD *bel_wires = chip_info->bel_data[bel.index].bel_wires.get();

    for (int i = 0; i < num_bel_wires; i++)
        if (bel_wires[i].port == pin)
            return PortType(bel_wires[i].type);

    return PORT_INOUT;
}

WireId Arch::getBelPinWire(BelId bel, PortPin pin) const
{
    WireId ret;

    NPNR_ASSERT(bel != BelId());

    int num_bel_wires = chip_info->bel_data[bel.index].num_bel_wires;
    const BelWirePOD *bel_wires = chip_info->bel_data[bel.index].bel_wires.get();

    for (int i = 0; i < num_bel_wires; i++)
        if (bel_wires[i].port == pin) {
            ret.index = bel_wires[i].wire_index;
            break;
        }

    return ret;
}

std::vector<PortPin> Arch::getBelPins(BelId bel) const
{
    std::vector<PortPin> ret;

    NPNR_ASSERT(bel != BelId());

    int num_bel_wires = chip_info->bel_data[bel.index].num_bel_wires;
    const BelWirePOD *bel_wires = chip_info->bel_data[bel.index].bel_wires.get();

    for (int i = 0; i < num_bel_wires; i++)
        ret.push_back(bel_wires[i].port);

    return ret;
}

// -----------------------------------------------------------------------

WireId Arch::getWireByName(IdString name) const
{
    WireId ret;

    if (wire_by_name.empty()) {
        for (int i = 0; i < chip_info->num_wires; i++)
            wire_by_name[id(chip_info->wire_data[i].name.get())] = i;
    }

    auto it = wire_by_name.find(name);
    if (it != wire_by_name.end())
        ret.index = it->second;

    return ret;
}

// -----------------------------------------------------------------------

PipId Arch::getPipByName(IdString name) const
{
    PipId ret;

    if (pip_by_name.empty()) {
        for (int i = 0; i < chip_info->num_pips; i++) {
            PipId pip;
            pip.index = i;
            pip_by_name[getPipName(pip)] = i;
        }
    }

    auto it = pip_by_name.find(name);
    if (it != pip_by_name.end())
        ret.index = it->second;

    return ret;
}

IdString Arch::getPipName(PipId pip) const
{
    NPNR_ASSERT(pip != PipId());

#if 1
    int x = chip_info->pip_data[pip.index].x;
    int y = chip_info->pip_data[pip.index].y;

    std::string src_name = chip_info->wire_data[chip_info->pip_data[pip.index].src].name.get();
    std::replace(src_name.begin(), src_name.end(), '/', '.');

    std::string dst_name = chip_info->wire_data[chip_info->pip_data[pip.index].dst].name.get();
    std::replace(dst_name.begin(), dst_name.end(), '/', '.');

    return id("X" + std::to_string(x) + "/Y" + std::to_string(y) + "/" + src_name + ".->." + dst_name);
#else
    return id(chip_info->pip_data[pip.index].name.get());
#endif
}

// -----------------------------------------------------------------------

BelId Arch::getPackagePinBel(const std::string &pin) const
{
    for (int i = 0; i < package_info->num_pins; i++) {
        if (package_info->pins[i].name.get() == pin) {
            BelId id;
            id.index = package_info->pins[i].bel_index;
            return id;
        }
    }
    return BelId();
}

std::string Arch::getBelPackagePin(BelId bel) const
{
    for (int i = 0; i < package_info->num_pins; i++) {
        if (package_info->pins[i].bel_index == bel.index) {
            return std::string(package_info->pins[i].name.get());
        }
    }
    return "";
}

// -----------------------------------------------------------------------

GroupId Arch::getGroupByName(IdString name) const
{
    for (auto g : getGroups())
        if (getGroupName(g) == name)
            return g;
    return GroupId();
}

IdString Arch::getGroupName(GroupId group) const { return IdString(); }

std::vector<GroupId> Arch::getGroups() const
{
    std::vector<GroupId> ret;
    return ret;
}

std::vector<BelId> Arch::getGroupBels(GroupId group) const
{
    std::vector<BelId> ret;
    return ret;
}

std::vector<WireId> Arch::getGroupWires(GroupId group) const
{
    std::vector<WireId> ret;
    return ret;
}

std::vector<PipId> Arch::getGroupPips(GroupId group) const
{
    std::vector<PipId> ret;
    return ret;
}

std::vector<GroupId> Arch::getGroupGroups(GroupId group) const
{
    std::vector<GroupId> ret;
    return ret;
}

// -----------------------------------------------------------------------

void Arch::estimatePosition(BelId bel, int &x, int &y, bool &gb) const
{
    NPNR_ASSERT(bel != BelId());
    x = chip_info->bel_data[bel.index].x;
    y = chip_info->bel_data[bel.index].y;
    gb = chip_info->bel_data[bel.index].type == TYPE_SB_GB;
}

delay_t Arch::estimateDelay(WireId src, WireId dst) const
{
    NPNR_ASSERT(src != WireId());
    int x1 = chip_info->wire_data[src.index].x;
    int y1 = chip_info->wire_data[src.index].y;

    NPNR_ASSERT(dst != WireId());
    int x2 = chip_info->wire_data[dst.index].x;
    int y2 = chip_info->wire_data[dst.index].y;

    int xd = x2 - x1, yd = y2 - y1;
    int xscale = 120, yscale = 120, offset = 0;

    // if (chip_info->wire_data[src.index].type == WIRE_TYPE_SP4_VERT) {
    //     yd = yd < -4 ? yd + 4 : (yd < 0 ? 0 : yd);
    //     offset = 500;
    // }

    return xscale * abs(xd) + yscale * abs(yd) + offset;
}

delay_t Arch::getBudgetOverride(const PortRef& pr, delay_t v) const
{
    if (pr.port == id("COUT")) return 0;
    return v;
}

// -----------------------------------------------------------------------

bool Arch::place() { return placer1(getCtx()); }
bool Arch::place_vpr() 
{ 
    auto ctx = getCtx();

    // VPR's initial placement is greedy and will place each cell
    //   into a randomly selected bel of the same type. 
    //   However, the ice40's GBs have restrictions on which are 
    //   not amenable to this greedy approach. 
    //   Work around this my placing those restrictive GBs upfront.
    std::vector<BelId> gb_reset;
    std::vector<BelId> gb_cen;
    for (auto bel : ctx->getBels()) {
        BelType type = ctx->getBelType(bel);
        if (type == TYPE_SB_GB) {
            IdString glb_net = ctx->getWireName(ctx->getWireBelPin(bel, PIN_GLOBAL_BUFFER_OUTPUT));
            int glb_id = std::stoi(std::string("") + glb_net.str(ctx).back());
            if (glb_id % 2 == 0)
                gb_reset.push_back(bel);
            else
                gb_cen.push_back(bel);
        }
    }
    for (auto &c : ctx->cells) {
        CellInfo *cell = c.second.get();
        if (cell->type == ctx->id_sb_gb) {
			auto net = cell->ports.at(ctx->id_glb_buf_out).net;
            NPNR_ASSERT(net != nullptr);
            bool is_reset = net->is_reset, is_cen = net->is_enable;
            NPNR_ASSERT(!is_reset || !is_cen);
            if (is_reset) {
                ctx->bindBel(gb_reset.back(), cell->name, STRENGTH_WEAK);
                gb_reset.pop_back();
            } 
            else if (is_cen) {
                ctx->bindBel(gb_cen.back(), cell->name, STRENGTH_WEAK);
                gb_cen.pop_back();
            }
        }
    }

    return placer_vpr(ctx); 
}

bool Arch::route() { return router1(getCtx()); }

// -----------------------------------------------------------------------

DecalXY Arch::getFrameDecal() const
{
    DecalXY decalxy;
    decalxy.decal.type = DecalId::TYPE_FRAME;
    decalxy.decal.active = true;
    return decalxy;
}

DecalXY Arch::getBelDecal(BelId bel) const
{
    DecalXY decalxy;
    decalxy.decal.type = DecalId::TYPE_BEL;
    decalxy.decal.index = bel.index;
    decalxy.decal.active = bel_to_cell.at(bel.index) != IdString();
    return decalxy;
}

DecalXY Arch::getWireDecal(WireId wire) const
{
    DecalXY decalxy;
    decalxy.decal.type = DecalId::TYPE_WIRE;
    decalxy.decal.index = wire.index;
    decalxy.decal.active = wire_to_net.at(wire.index) != IdString();
    return decalxy;
}

DecalXY Arch::getPipDecal(PipId pip) const
{
    DecalXY decalxy;
    decalxy.decal.type = DecalId::TYPE_PIP;
    decalxy.decal.index = pip.index;
    decalxy.decal.active = pip_to_net.at(pip.index) != IdString();
    return decalxy;
};

DecalXY Arch::getGroupDecal(GroupId group) const
{
    DecalXY decalxy;
    decalxy.decal.type = DecalId::TYPE_GROUP;
    decalxy.decal.index = (group.type << 16) | (group.x << 8) | (group.y);
    decalxy.decal.active = true;
    return decalxy;
};

std::vector<GraphicElement> Arch::getDecalGraphics(DecalId decal) const
{
    std::vector<GraphicElement> ret;

    if (decal.type == DecalId::TYPE_FRAME) {
        for (int x = 0; x <= chip_info->width; x++)
            for (int y = 0; y <= chip_info->height; y++) {
                GraphicElement el;
                el.type = GraphicElement::G_LINE;
                el.x1 = x - 0.05, el.x2 = x + 0.05, el.y1 = y, el.y2 = y, el.z = 0;
                ret.push_back(el);
                el.x1 = x, el.x2 = x, el.y1 = y - 0.05, el.y2 = y + 0.05, el.z = 0;
                ret.push_back(el);
            }
    }

    if (decal.type == DecalId::TYPE_WIRE) {
        int n = chip_info->wire_data[decal.index].num_segments;
        const WireSegmentPOD *p = chip_info->wire_data[decal.index].segments.get();

        GraphicElement::style_t style = decal.active ? GraphicElement::G_ACTIVE : GraphicElement::G_INACTIVE;

        for (int i = 0; i < n; i++)
            gfxTileWire(ret, p[i].x, p[i].y, GfxTileWireId(p[i].index), style);
    }

    if (decal.type == DecalId::TYPE_PIP) {
        const PipInfoPOD &p = chip_info->pip_data[decal.index];
        GraphicElement::style_t style = decal.active ? GraphicElement::G_ACTIVE : GraphicElement::G_HIDDEN;
        gfxTilePip(ret, p.x, p.y, GfxTileWireId(p.src_seg), GfxTileWireId(p.dst_seg), style);
    }

    if (decal.type == DecalId::TYPE_BEL) {
        BelId bel;
        bel.index = decal.index;

        auto bel_type = getBelType(bel);

        if (bel_type == TYPE_ICESTORM_LC) {
            GraphicElement el;
            el.type = GraphicElement::G_BOX;
            el.style = decal.active ? GraphicElement::G_ACTIVE : GraphicElement::G_INACTIVE;
            el.x1 = chip_info->bel_data[bel.index].x + logic_cell_x1;
            el.x2 = chip_info->bel_data[bel.index].x + logic_cell_x2;
            el.y1 = chip_info->bel_data[bel.index].y + logic_cell_y1 +
                    (chip_info->bel_data[bel.index].z) * logic_cell_pitch;
            el.y2 = chip_info->bel_data[bel.index].y + logic_cell_y2 +
                    (chip_info->bel_data[bel.index].z) * logic_cell_pitch;
            el.z = 0;
            ret.push_back(el);

            if (chip_info->bel_data[bel.index].z == 0) {
                int tx = chip_info->bel_data[bel.index].x;
                int ty = chip_info->bel_data[bel.index].y;

                // Main switchbox
                GraphicElement main_sw;
                main_sw.type = GraphicElement::G_BOX;
                main_sw.style = GraphicElement::G_FRAME;
                main_sw.x1 = tx + main_swbox_x1;
                main_sw.x2 = tx + main_swbox_x2;
                main_sw.y1 = ty + main_swbox_y1;
                main_sw.y2 = ty + main_swbox_y2;
                ret.push_back(main_sw);

                // Local tracks to LUT input switchbox
                GraphicElement local_sw;
                local_sw.type = GraphicElement::G_BOX;
                local_sw.style = GraphicElement::G_FRAME;
                local_sw.x1 = tx + local_swbox_x1;
                local_sw.x2 = tx + local_swbox_x2;
                local_sw.y1 = ty + local_swbox_y1;
                local_sw.y2 = ty + local_swbox_y2;
                local_sw.z = 0;
                ret.push_back(local_sw);
            }
        }

        if (bel_type == TYPE_SB_IO) {
            if (chip_info->bel_data[bel.index].x == 0 || chip_info->bel_data[bel.index].x == chip_info->width - 1) {
                GraphicElement el;
                el.type = GraphicElement::G_BOX;
                el.x1 = chip_info->bel_data[bel.index].x + 0.1;
                el.x2 = chip_info->bel_data[bel.index].x + 0.9;
                if (chip_info->bel_data[bel.index].z == 0) {
                    el.y1 = chip_info->bel_data[bel.index].y + 0.10;
                    el.y2 = chip_info->bel_data[bel.index].y + 0.45;
                } else {
                    el.y1 = chip_info->bel_data[bel.index].y + 0.55;
                    el.y2 = chip_info->bel_data[bel.index].y + 0.90;
                }
                el.z = 0;
                ret.push_back(el);
            } else {
                GraphicElement el;
                el.type = GraphicElement::G_BOX;
                if (chip_info->bel_data[bel.index].z == 0) {
                    el.x1 = chip_info->bel_data[bel.index].x + 0.10;
                    el.x2 = chip_info->bel_data[bel.index].x + 0.45;
                } else {
                    el.x1 = chip_info->bel_data[bel.index].x + 0.55;
                    el.x2 = chip_info->bel_data[bel.index].x + 0.90;
                }
                el.y1 = chip_info->bel_data[bel.index].y + 0.1;
                el.y2 = chip_info->bel_data[bel.index].y + 0.9;
                el.z = 0;
                ret.push_back(el);
            }
        }

        if (bel_type == TYPE_ICESTORM_RAM) {
            for (int i = 0; i < 2; i++) {
                int tx = chip_info->bel_data[bel.index].x;
                int ty = chip_info->bel_data[bel.index].y + i;

                GraphicElement el;
                el.type = GraphicElement::G_BOX;
                el.style = decal.active ? GraphicElement::G_ACTIVE : GraphicElement::G_INACTIVE;
                el.x1 = chip_info->bel_data[bel.index].x + logic_cell_x1;
                el.x2 = chip_info->bel_data[bel.index].x + logic_cell_x2;
                el.y1 = chip_info->bel_data[bel.index].y + logic_cell_y1;
                el.y2 = chip_info->bel_data[bel.index].y + logic_cell_y2 + 7 * logic_cell_pitch;
                el.z = 0;
                ret.push_back(el);

                // Main switchbox
                GraphicElement main_sw;
                main_sw.type = GraphicElement::G_BOX;
                main_sw.style = GraphicElement::G_FRAME;
                main_sw.x1 = tx + main_swbox_x1;
                main_sw.x2 = tx + main_swbox_x2;
                main_sw.y1 = ty + main_swbox_y1;
                main_sw.y2 = ty + main_swbox_y2;
                ret.push_back(main_sw);

                // Local tracks to LUT input switchbox
                GraphicElement local_sw;
                local_sw.type = GraphicElement::G_BOX;
                local_sw.style = GraphicElement::G_FRAME;
                local_sw.x1 = tx + local_swbox_x1;
                local_sw.x2 = tx + local_swbox_x2;
                local_sw.y1 = ty + local_swbox_y1;
                local_sw.y2 = ty + local_swbox_y2;
                local_sw.z = 0;
                ret.push_back(local_sw);
            }
        }
    }

    return ret;
}

// -----------------------------------------------------------------------

bool Arch::getCellDelay(const CellInfo *cell, IdString fromPort, IdString toPort, delay_t &delay) const
{
    if (cell->type == id("ICESTORM_LC")) {
        if ((fromPort == id("I0") || fromPort == id("I1") || fromPort == id("I2") || fromPort == id("I3")) &&
            (toPort == id("O") || toPort == id("LO"))) {
            delay = 450;
            return true;
        } else if (fromPort == id("CIN") && toPort == id("COUT")) {
            delay = 120;
            return true;
        } else if (fromPort == id("I1") && toPort == id("COUT")) {
            delay = 260;
            return true;
        } else if (fromPort == id("I2") && toPort == id("COUT")) {
            delay = 230;
            return true;
        }
    }
    return false;
}

IdString Arch::getPortClock(const CellInfo *cell, IdString port) const
{
    if (cell->type == id("ICESTORM_LC") && bool_or_default(cell->params, id("DFF_ENABLE"))) {
        if (port != id("LO") && port != id("CIN") && port != id("COUT"))
            return id("CLK");
    }
    return IdString();
}

bool Arch::isClockPort(const CellInfo *cell, IdString port) const
{
    if (cell->type == id("ICESTORM_LC") && port == id("CLK"))
        return true;
    return false;
}

bool Arch::isGlobalNet(const NetInfo *net) const
{
    if (net == nullptr)
        return false;
    return net->driver.cell != nullptr && net->driver.port == id_glb_buf_out;
}

bool Arch::isIO(const CellInfo* cell) const
{
    return cell->type == id("SB_IO");
}

// Assign arch arg info
void Arch::assignArchInfo()
{
    for (auto &net : getCtx()->nets) {
        NetInfo *ni = net.second.get();
        if (isGlobalNet(ni))
            ni->is_global = true;
        ni->is_enable = false;
        ni->is_reset = false;
        for (auto usr : ni->users) {
            if (is_enable_port(this, usr))
                ni->is_enable = true;
            if (is_reset_port(this, usr))
                ni->is_reset = true;
        }
    }
    for (auto &cell : getCtx()->cells) {
        CellInfo *ci = cell.second.get();
        assignCellInfo(ci);
    }
}

void Arch::assignCellInfo(CellInfo *cell)
{
    cell->belType = belTypeFromId(cell->type);
    if (cell->type == id_icestorm_lc) {
        cell->lcInfo.dffEnable = bool_or_default(cell->params, id_dff_en);
        cell->lcInfo.negClk = bool_or_default(cell->params, id_neg_clk);
        cell->lcInfo.clk = get_net_or_empty(cell, id_clk);
        cell->lcInfo.cen = get_net_or_empty(cell, id_cen);
        cell->lcInfo.sr = get_net_or_empty(cell, id_sr);
        cell->lcInfo.inputCount = 0;
        if (get_net_or_empty(cell, id_i0))
            cell->lcInfo.inputCount++;
        if (get_net_or_empty(cell, id_i1))
            cell->lcInfo.inputCount++;
        if (get_net_or_empty(cell, id_i2))
            cell->lcInfo.inputCount++;
        if (get_net_or_empty(cell, id_i3))
            cell->lcInfo.inputCount++;
    }
}

NEXTPNR_NAMESPACE_END<|MERGE_RESOLUTION|>--- conflicted
+++ resolved
@@ -26,11 +26,8 @@
 #include "placer1.h"
 #include "router1.h"
 #include "util.h"
-<<<<<<< HEAD
-#include "cells.h"
 #include "placer_vpr.h"
-=======
->>>>>>> 771edd1f
+
 NEXTPNR_NAMESPACE_BEGIN
 
 // -----------------------------------------------------------------------
@@ -539,7 +536,7 @@
     for (auto bel : ctx->getBels()) {
         BelType type = ctx->getBelType(bel);
         if (type == TYPE_SB_GB) {
-            IdString glb_net = ctx->getWireName(ctx->getWireBelPin(bel, PIN_GLOBAL_BUFFER_OUTPUT));
+            IdString glb_net = ctx->getWireName(ctx->getBelPinWire(bel, PIN_GLOBAL_BUFFER_OUTPUT));
             int glb_id = std::stoi(std::string("") + glb_net.str(ctx).back());
             if (glb_id % 2 == 0)
                 gb_reset.push_back(bel);
