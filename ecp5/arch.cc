--- conflicted
+++ resolved
@@ -413,14 +413,12 @@
     return 200 * (abs(src.location.x - dst.location.x) + abs(src.location.y - dst.location.y));
 }
 
-<<<<<<< HEAD
+delay_t Arch::predictDelay(WireId src, WireId dst) const
+{
+    return 200 * (abs(src.location.x - dst.location.x) + abs(src.location.y - dst.location.y));
+}
+
 delay_t Arch::getBudgetOverride(NetInfo *net_info, int user_idx, delay_t budget) const { return budget; }
-=======
-delay_t Arch::predictDelay(WireId src, WireId dst) const
-{
-    return 200 * (abs(src.location.x - dst.location.x) + abs(src.location.y - dst.location.y));
-}
->>>>>>> 0daffec2
 
 // -----------------------------------------------------------------------
 
